#
# Physical Layer USB driver configuration
#
menu "USB Physical Layer drivers"

config USB_PHY
	def_bool n

#
# USB Transceiver Drivers
#
config AB8500_USB
	tristate "AB8500 USB Transceiver Driver"
	depends on AB8500_CORE
	select USB_PHY
	help
	  Enable this to support the USB OTG transceiver in AB8500 chip.
	  This transceiver supports high and full speed devices plus,
	  in host mode, low speed.

config FSL_USB2_OTG
	bool "Freescale USB OTG Transceiver Driver"
	depends on USB_EHCI_FSL && USB_FSL_USB2 && USB_OTG_FSM && PM
	select USB_OTG
	select USB_PHY
	help
	  Enable this to support Freescale USB OTG transceiver.

config ISP1301_OMAP
	tristate "Philips ISP1301 with OMAP OTG"
	depends on I2C && ARCH_OMAP_OTG
	depends on USB
	select USB_PHY
	help
	  If you say yes here you get support for the Philips ISP1301
	  USB-On-The-Go transceiver working with the OMAP OTG controller.
	  The ISP1301 is a full speed USB  transceiver which is used in
	  products including H2, H3, and H4 development boards for Texas
	  Instruments OMAP processors.

	  This driver can also be built as a module.  If so, the module
	  will be called phy-isp1301-omap.

config KEYSTONE_USB_PHY
	tristate "Keystone USB PHY Driver"
	depends on ARCH_KEYSTONE || COMPILE_TEST
	select NOP_USB_XCEIV
	help
	  Enable this to support Keystone USB phy. This driver provides
	  interface to interact with USB 2.0 and USB 3.0 PHY that is part
	  of the Keystone SOC.

config NOP_USB_XCEIV
	tristate "NOP USB Transceiver Driver"
	select USB_PHY
	help
	  This driver is to be used by all the usb transceiver which are either
	  built-in with usb ip or which are autonomous and doesn't require any
	  phy programming such as ISP1x04 etc.

config AM335X_CONTROL_USB
	tristate

config AM335X_PHY_USB
	tristate "AM335x USB PHY Driver"
	depends on ARM || COMPILE_TEST
	select USB_PHY
	select AM335X_CONTROL_USB
	select NOP_USB_XCEIV
	help
	  This driver provides PHY support for that phy which part for the
	  AM335x SoC.

config SAMSUNG_USBPHY
	tristate
	help
	  Enable this to support Samsung USB phy helper driver for Samsung SoCs.
	  This driver provides common interface to interact, for Samsung USB 2.0 PHY
	  driver and later for Samsung USB 3.0 PHY driver.

config TWL6030_USB
	tristate "TWL6030 USB Transceiver Driver"
	depends on TWL4030_CORE && OMAP_USB2 && USB_MUSB_OMAP2PLUS
	help
	  Enable this to support the USB OTG transceiver on TWL6030
	  family chips. This TWL6030 transceiver has the VBUS and ID GND
	  and OTG SRP events capabilities. For all other transceiver functionality
	  UTMI PHY is embedded in OMAP4430. The internal PHY configurations APIs
	  are hooked to this driver through platform_data structure.
	  The definition of internal PHY APIs are in the mach-omap2 layer.

config USB_GPIO_VBUS
	tristate "GPIO based peripheral-only VBUS sensing 'transceiver'"
	depends on GPIOLIB || COMPILE_TEST
	select USB_PHY
	help
	  Provides simple GPIO VBUS sensing for controllers with an
	  internal transceiver via the usb_phy interface, and
	  optionally control of a D+ pullup GPIO as well as a VBUS
	  current limit regulator.

config OMAP_OTG
	tristate "OMAP USB OTG controller driver"
	depends on ARCH_OMAP_OTG && EXTCON
	help
	  Enable this to support some transceivers on OMAP1 platforms. OTG
	  controller is needed to switch between host and peripheral modes.

	  This driver can also be built as a module. If so, the module
	  will be called phy-omap-otg.

config TAHVO_USB
	tristate "Tahvo USB transceiver driver"
	depends on MFD_RETU && EXTCON
	select USB_PHY
	help
	  Enable this to support USB transceiver on Tahvo. This is used
	  at least on Nokia 770.

config TAHVO_USB_HOST_BY_DEFAULT
	depends on TAHVO_USB
	bool "Device in USB host mode by default"
	help
	  Say Y here, if you want the device to enter USB host mode
	  by default on bootup.

config USB_ISP1301
	tristate "NXP ISP1301 USB transceiver support"
	depends on USB || USB_GADGET
	depends on I2C
	select USB_PHY
	help
	  Say Y here to add support for the NXP ISP1301 USB transceiver driver.
	  This chip is typically used as USB transceiver for USB host, gadget
	  and OTG drivers (to be selected separately).

	  To compile this driver as a module, choose M here: the
	  module will be called phy-isp1301.

config USB_MSM_OTG
	tristate "Qualcomm on-chip USB OTG controller support"
	depends on (USB || USB_GADGET) && (ARCH_QCOM || COMPILE_TEST)
	depends on RESET_CONTROLLER
	depends on EXTCON
	select USB_PHY
	help
	  Enable this to support the USB OTG transceiver on Qualcomm chips. It
	  handles PHY initialization, clock management, and workarounds
	  required after resetting the hardware and power management.
	  This driver is required even for peripheral only or host only
	  mode configurations.
	  This driver is not supported on boards like trout which
	  has an external PHY.

config USB_QCOM_8X16_PHY
	tristate "Qualcomm APQ8016/MSM8916 on-chip USB PHY controller support"
	depends on ARCH_QCOM || COMPILE_TEST
<<<<<<< HEAD
	depends on RESET_CONTROLLER
=======
	depends on RESET_CONTROLLER && EXTCON
>>>>>>> 9f30a04d
	select USB_PHY
	select USB_ULPI_VIEWPORT
	help
	  Enable this to support the USB transceiver on Qualcomm 8x16 chipsets.
	  It handles PHY initialization, clock management, power management,
	  and workarounds required after resetting the hardware.

	  To compile this driver as a module, choose M here: the
	  module will be called phy-qcom-8x16-usb.

config USB_MV_OTG
	tristate "Marvell USB OTG support"
	depends on USB_EHCI_MV && USB_MV_UDC && PM
	select USB_OTG
	select USB_PHY
	help
	  Say Y here if you want to build Marvell USB OTG transciever
	  driver in kernel (including PXA and MMP series). This driver
	  implements role switch between EHCI host driver and gadget driver.

	  To compile this driver as a module, choose M here.

config USB_MXS_PHY
	tristate "Freescale MXS USB PHY support"
	depends on ARCH_MXC || ARCH_MXS
	select STMP_DEVICE
	select USB_PHY
	help
	  Enable this to support the Freescale MXS USB PHY.

	  MXS Phy is used by some of the i.MX SoCs, for example imx23/28/6x.

config USB_RCAR_PHY
	tristate "Renesas R-Car USB PHY support"
	depends on USB || USB_GADGET
	depends on ARCH_R8A7778 || ARCH_R8A7779 || COMPILE_TEST
	select USB_PHY
	help
	  Say Y here to add support for the Renesas R-Car USB common PHY driver.
	  This chip is typically used as USB PHY for USB host, gadget.
	  This driver supports R8A7778 and R8A7779.

	  To compile this driver as a module, choose M here: the
	  module will be called phy-rcar-usb.

config USB_ULPI
	bool "Generic ULPI Transceiver Driver"
	depends on ARM || ARM64
	select USB_ULPI_VIEWPORT
	help
	  Enable this to support ULPI connected USB OTG transceivers which
	  are likely found on embedded boards.

config USB_ULPI_VIEWPORT
	bool
	help
	  Provides read/write operations to the ULPI phy register set for
	  controllers with a viewport register (e.g. Chipidea/ARC controllers).

endmenu<|MERGE_RESOLUTION|>--- conflicted
+++ resolved
@@ -155,11 +155,7 @@
 config USB_QCOM_8X16_PHY
 	tristate "Qualcomm APQ8016/MSM8916 on-chip USB PHY controller support"
 	depends on ARCH_QCOM || COMPILE_TEST
-<<<<<<< HEAD
-	depends on RESET_CONTROLLER
-=======
 	depends on RESET_CONTROLLER && EXTCON
->>>>>>> 9f30a04d
 	select USB_PHY
 	select USB_ULPI_VIEWPORT
 	help
