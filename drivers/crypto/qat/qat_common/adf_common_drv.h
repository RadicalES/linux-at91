/*
  This file is provided under a dual BSD/GPLv2 license.  When using or
  redistributing this file, you may do so under either license.

  GPL LICENSE SUMMARY
  Copyright(c) 2014 Intel Corporation.
  This program is free software; you can redistribute it and/or modify
  it under the terms of version 2 of the GNU General Public License as
  published by the Free Software Foundation.

  This program is distributed in the hope that it will be useful, but
  WITHOUT ANY WARRANTY; without even the implied warranty of
  MERCHANTABILITY or FITNESS FOR A PARTICULAR PURPOSE.  See the GNU
  General Public License for more details.

  Contact Information:
  qat-linux@intel.com

  BSD LICENSE
  Copyright(c) 2014 Intel Corporation.
  Redistribution and use in source and binary forms, with or without
  modification, are permitted provided that the following conditions
  are met:

    * Redistributions of source code must retain the above copyright
      notice, this list of conditions and the following disclaimer.
    * Redistributions in binary form must reproduce the above copyright
      notice, this list of conditions and the following disclaimer in
      the documentation and/or other materials provided with the
      distribution.
    * Neither the name of Intel Corporation nor the names of its
      contributors may be used to endorse or promote products derived
      from this software without specific prior written permission.

  THIS SOFTWARE IS PROVIDED BY THE COPYRIGHT HOLDERS AND CONTRIBUTORS
  "AS IS" AND ANY EXPRESS OR IMPLIED WARRANTIES, INCLUDING, BUT NOT
  LIMITED TO, THE IMPLIED WARRANTIES OF MERCHANTABILITY AND FITNESS FOR
  A PARTICULAR PURPOSE ARE DISCLAIMED. IN NO EVENT SHALL THE COPYRIGHT
  OWNER OR CONTRIBUTORS BE LIABLE FOR ANY DIRECT, INDIRECT, INCIDENTAL,
  SPECIAL, EXEMPLARY, OR CONSEQUENTIAL DAMAGES (INCLUDING, BUT NOT
  LIMITED TO, PROCUREMENT OF SUBSTITUTE GOODS OR SERVICES; LOSS OF USE,
  DATA, OR PROFITS; OR BUSINESS INTERRUPTION) HOWEVER CAUSED AND ON ANY
  THEORY OF LIABILITY, WHETHER IN CONTRACT, STRICT LIABILITY, OR TORT
  (INCLUDING NEGLIGENCE OR OTHERWISE) ARISING IN ANY WAY OUT OF THE USE
  OF THIS SOFTWARE, EVEN IF ADVISED OF THE POSSIBILITY OF SUCH DAMAGE.
*/
#ifndef ADF_DRV_H
#define ADF_DRV_H

#include <linux/list.h>
#include <linux/pci.h>
#include "adf_accel_devices.h"
#include "icp_qat_fw_loader_handle.h"
#include "icp_qat_hal.h"

#define ADF_MAJOR_VERSION	0
#define ADF_MINOR_VERSION	6
#define ADF_BUILD_VERSION	0
#define ADF_DRV_VERSION		__stringify(ADF_MAJOR_VERSION) "." \
				__stringify(ADF_MINOR_VERSION) "." \
				__stringify(ADF_BUILD_VERSION)

#define ADF_STATUS_RESTARTING 0
#define ADF_STATUS_STARTING 1
#define ADF_STATUS_CONFIGURED 2
#define ADF_STATUS_STARTED 3
#define ADF_STATUS_AE_INITIALISED 4
#define ADF_STATUS_AE_UCODE_LOADED 5
#define ADF_STATUS_AE_STARTED 6
#define ADF_STATUS_PF_RUNNING 7
#define ADF_STATUS_IRQ_ALLOCATED 8

enum adf_dev_reset_mode {
	ADF_DEV_RESET_ASYNC = 0,
	ADF_DEV_RESET_SYNC
};

enum adf_event {
	ADF_EVENT_INIT = 0,
	ADF_EVENT_START,
	ADF_EVENT_STOP,
	ADF_EVENT_SHUTDOWN,
	ADF_EVENT_RESTARTING,
	ADF_EVENT_RESTARTED,
};

struct service_hndl {
	int (*event_hld)(struct adf_accel_dev *accel_dev,
			 enum adf_event event);
	unsigned long init_status;
	unsigned long start_status;
	char *name;
	struct list_head list;
};

static inline int get_current_node(void)
{
	return topology_physical_package_id(smp_processor_id());
}

int adf_service_register(struct service_hndl *service);
int adf_service_unregister(struct service_hndl *service);

int adf_dev_init(struct adf_accel_dev *accel_dev);
int adf_dev_start(struct adf_accel_dev *accel_dev);
void adf_dev_stop(struct adf_accel_dev *accel_dev);
void adf_dev_shutdown(struct adf_accel_dev *accel_dev);

int adf_iov_putmsg(struct adf_accel_dev *accel_dev, u32 msg, u8 vf_nr);
void adf_pf2vf_notify_restarting(struct adf_accel_dev *accel_dev);
int adf_enable_vf2pf_comms(struct adf_accel_dev *accel_dev);
void adf_vf2pf_req_hndl(struct adf_accel_vf_info *vf_info);
void adf_devmgr_update_class_index(struct adf_hw_device_data *hw_data);
void adf_clean_vf_map(bool);

int adf_ctl_dev_register(void);
void adf_ctl_dev_unregister(void);
int adf_processes_dev_register(void);
void adf_processes_dev_unregister(void);

int adf_devmgr_add_dev(struct adf_accel_dev *accel_dev,
		       struct adf_accel_dev *pf);
void adf_devmgr_rm_dev(struct adf_accel_dev *accel_dev,
		       struct adf_accel_dev *pf);
struct list_head *adf_devmgr_get_head(void);
struct adf_accel_dev *adf_devmgr_get_dev_by_id(uint32_t id);
struct adf_accel_dev *adf_devmgr_get_first(void);
struct adf_accel_dev *adf_devmgr_pci_to_accel_dev(struct pci_dev *pci_dev);
int adf_devmgr_verify_id(uint32_t id);
void adf_devmgr_get_num_dev(uint32_t *num);
int adf_devmgr_in_reset(struct adf_accel_dev *accel_dev);
int adf_dev_started(struct adf_accel_dev *accel_dev);
int adf_dev_restarting_notify(struct adf_accel_dev *accel_dev);
int adf_dev_restarted_notify(struct adf_accel_dev *accel_dev);
int adf_ae_init(struct adf_accel_dev *accel_dev);
int adf_ae_shutdown(struct adf_accel_dev *accel_dev);
int adf_ae_fw_load(struct adf_accel_dev *accel_dev);
void adf_ae_fw_release(struct adf_accel_dev *accel_dev);
int adf_ae_start(struct adf_accel_dev *accel_dev);
int adf_ae_stop(struct adf_accel_dev *accel_dev);

int adf_enable_aer(struct adf_accel_dev *accel_dev, struct pci_driver *adf);
void adf_disable_aer(struct adf_accel_dev *accel_dev);
void adf_dev_restore(struct adf_accel_dev *accel_dev);
int adf_init_aer(void);
void adf_exit_aer(void);
<<<<<<< HEAD
int adf_init_vf_wq(void);
void adf_exit_vf_wq(void);
int adf_init_pf_wq(void);
void adf_exit_pf_wq(void);
=======
>>>>>>> 6dc5df71
int adf_init_admin_comms(struct adf_accel_dev *accel_dev);
void adf_exit_admin_comms(struct adf_accel_dev *accel_dev);
int adf_send_admin_init(struct adf_accel_dev *accel_dev);
int adf_init_arb(struct adf_accel_dev *accel_dev);
void adf_exit_arb(struct adf_accel_dev *accel_dev);
void adf_update_ring_arb(struct adf_etr_ring_data *ring);

int adf_dev_get(struct adf_accel_dev *accel_dev);
void adf_dev_put(struct adf_accel_dev *accel_dev);
int adf_dev_in_use(struct adf_accel_dev *accel_dev);
int adf_init_etr_data(struct adf_accel_dev *accel_dev);
void adf_cleanup_etr_data(struct adf_accel_dev *accel_dev);
int qat_crypto_register(void);
int qat_crypto_unregister(void);
int qat_crypto_dev_config(struct adf_accel_dev *accel_dev);
struct qat_crypto_instance *qat_crypto_get_instance_node(int node);
void qat_crypto_put_instance(struct qat_crypto_instance *inst);
void qat_alg_callback(void *resp);
void qat_alg_asym_callback(void *resp);
int qat_algs_register(void);
void qat_algs_unregister(void);
int qat_asym_algs_register(void);
void qat_asym_algs_unregister(void);

int adf_isr_resource_alloc(struct adf_accel_dev *accel_dev);
void adf_isr_resource_free(struct adf_accel_dev *accel_dev);
int adf_vf_isr_resource_alloc(struct adf_accel_dev *accel_dev);
void adf_vf_isr_resource_free(struct adf_accel_dev *accel_dev);

int qat_hal_init(struct adf_accel_dev *accel_dev);
void qat_hal_deinit(struct icp_qat_fw_loader_handle *handle);
void qat_hal_start(struct icp_qat_fw_loader_handle *handle, unsigned char ae,
		   unsigned int ctx_mask);
void qat_hal_stop(struct icp_qat_fw_loader_handle *handle, unsigned char ae,
		  unsigned int ctx_mask);
void qat_hal_reset(struct icp_qat_fw_loader_handle *handle);
int qat_hal_clr_reset(struct icp_qat_fw_loader_handle *handle);
void qat_hal_set_live_ctx(struct icp_qat_fw_loader_handle *handle,
			  unsigned char ae, unsigned int ctx_mask);
int qat_hal_check_ae_active(struct icp_qat_fw_loader_handle *handle,
			    unsigned int ae);
int qat_hal_set_ae_lm_mode(struct icp_qat_fw_loader_handle *handle,
			   unsigned char ae, enum icp_qat_uof_regtype lm_type,
			   unsigned char mode);
int qat_hal_set_ae_ctx_mode(struct icp_qat_fw_loader_handle *handle,
			    unsigned char ae, unsigned char mode);
int qat_hal_set_ae_nn_mode(struct icp_qat_fw_loader_handle *handle,
			   unsigned char ae, unsigned char mode);
void qat_hal_set_pc(struct icp_qat_fw_loader_handle *handle,
		    unsigned char ae, unsigned int ctx_mask, unsigned int upc);
void qat_hal_wr_uwords(struct icp_qat_fw_loader_handle *handle,
		       unsigned char ae, unsigned int uaddr,
		       unsigned int words_num, uint64_t *uword);
void qat_hal_wr_umem(struct icp_qat_fw_loader_handle *handle, unsigned char ae,
		     unsigned int uword_addr, unsigned int words_num,
		     unsigned int *data);
int qat_hal_get_ins_num(void);
int qat_hal_batch_wr_lm(struct icp_qat_fw_loader_handle *handle,
			unsigned char ae,
			struct icp_qat_uof_batch_init *lm_init_header);
int qat_hal_init_gpr(struct icp_qat_fw_loader_handle *handle,
		     unsigned char ae, unsigned char ctx_mask,
		     enum icp_qat_uof_regtype reg_type,
		     unsigned short reg_num, unsigned int regdata);
int qat_hal_init_wr_xfer(struct icp_qat_fw_loader_handle *handle,
			 unsigned char ae, unsigned char ctx_mask,
			 enum icp_qat_uof_regtype reg_type,
			 unsigned short reg_num, unsigned int regdata);
int qat_hal_init_rd_xfer(struct icp_qat_fw_loader_handle *handle,
			 unsigned char ae, unsigned char ctx_mask,
			 enum icp_qat_uof_regtype reg_type,
			 unsigned short reg_num, unsigned int regdata);
int qat_hal_init_nn(struct icp_qat_fw_loader_handle *handle,
		    unsigned char ae, unsigned char ctx_mask,
		    unsigned short reg_num, unsigned int regdata);
int qat_hal_wr_lm(struct icp_qat_fw_loader_handle *handle,
		  unsigned char ae, unsigned short lm_addr, unsigned int value);
int qat_uclo_wr_all_uimage(struct icp_qat_fw_loader_handle *handle);
void qat_uclo_del_uof_obj(struct icp_qat_fw_loader_handle *handle);
int qat_uclo_wr_mimage(struct icp_qat_fw_loader_handle *handle, void *addr_ptr,
		       int mem_size);
int qat_uclo_map_obj(struct icp_qat_fw_loader_handle *handle,
		     void *addr_ptr, int mem_size);
#if defined(CONFIG_PCI_IOV)
int adf_sriov_configure(struct pci_dev *pdev, int numvfs);
void adf_disable_sriov(struct adf_accel_dev *accel_dev);
void adf_disable_vf2pf_interrupts(struct adf_accel_dev *accel_dev,
				  uint32_t vf_mask);
void adf_enable_vf2pf_interrupts(struct adf_accel_dev *accel_dev,
				 uint32_t vf_mask);
void adf_enable_pf2vf_interrupts(struct adf_accel_dev *accel_dev);
void adf_disable_pf2vf_interrupts(struct adf_accel_dev *accel_dev);
<<<<<<< HEAD

int adf_vf2pf_init(struct adf_accel_dev *accel_dev);
void adf_vf2pf_shutdown(struct adf_accel_dev *accel_dev);
=======
int adf_init_pf_wq(void);
void adf_exit_pf_wq(void);
>>>>>>> 6dc5df71
#else
static inline int adf_sriov_configure(struct pci_dev *pdev, int numvfs)
{
	return 0;
}

static inline void adf_disable_sriov(struct adf_accel_dev *accel_dev)
{
}

static inline void adf_enable_pf2vf_interrupts(struct adf_accel_dev *accel_dev)
{
}

static inline void adf_disable_pf2vf_interrupts(struct adf_accel_dev *accel_dev)
{
}

<<<<<<< HEAD
static inline int adf_vf2pf_init(struct adf_accel_dev *accel_dev)
=======
static inline int adf_init_pf_wq(void)
>>>>>>> 6dc5df71
{
	return 0;
}

<<<<<<< HEAD
static inline void adf_vf2pf_shutdown(struct adf_accel_dev *accel_dev)
=======
static inline void adf_exit_pf_wq(void)
>>>>>>> 6dc5df71
{
}
#endif
#endif<|MERGE_RESOLUTION|>--- conflicted
+++ resolved
@@ -144,13 +144,8 @@
 void adf_dev_restore(struct adf_accel_dev *accel_dev);
 int adf_init_aer(void);
 void adf_exit_aer(void);
-<<<<<<< HEAD
 int adf_init_vf_wq(void);
 void adf_exit_vf_wq(void);
-int adf_init_pf_wq(void);
-void adf_exit_pf_wq(void);
-=======
->>>>>>> 6dc5df71
 int adf_init_admin_comms(struct adf_accel_dev *accel_dev);
 void adf_exit_admin_comms(struct adf_accel_dev *accel_dev);
 int adf_send_admin_init(struct adf_accel_dev *accel_dev);
@@ -243,14 +238,11 @@
 				 uint32_t vf_mask);
 void adf_enable_pf2vf_interrupts(struct adf_accel_dev *accel_dev);
 void adf_disable_pf2vf_interrupts(struct adf_accel_dev *accel_dev);
-<<<<<<< HEAD
 
 int adf_vf2pf_init(struct adf_accel_dev *accel_dev);
 void adf_vf2pf_shutdown(struct adf_accel_dev *accel_dev);
-=======
 int adf_init_pf_wq(void);
 void adf_exit_pf_wq(void);
->>>>>>> 6dc5df71
 #else
 static inline int adf_sriov_configure(struct pci_dev *pdev, int numvfs)
 {
@@ -269,20 +261,21 @@
 {
 }
 
-<<<<<<< HEAD
 static inline int adf_vf2pf_init(struct adf_accel_dev *accel_dev)
-=======
+{
+	return 0;
+}
+
+static inline void adf_vf2pf_shutdown(struct adf_accel_dev *accel_dev)
+{
+}
+
 static inline int adf_init_pf_wq(void)
->>>>>>> 6dc5df71
 {
 	return 0;
 }
 
-<<<<<<< HEAD
-static inline void adf_vf2pf_shutdown(struct adf_accel_dev *accel_dev)
-=======
 static inline void adf_exit_pf_wq(void)
->>>>>>> 6dc5df71
 {
 }
 #endif
