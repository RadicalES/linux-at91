#
# Makefile for the input core drivers.
#

# Each configuration option enables a list of files.

obj-$(CONFIG_INPUT)		+= input-core.o
<<<<<<< HEAD
input-core-y := input.o input-compat.o ff-core.o
=======
input-core-objs := input.o input-compat.o ff-core.o input-mt.o
>>>>>>> 69479f8d

obj-$(CONFIG_INPUT_FF_MEMLESS)	+= ff-memless.o
obj-$(CONFIG_INPUT_POLLDEV)	+= input-polldev.o
obj-$(CONFIG_INPUT_SPARSEKMAP)	+= sparse-keymap.o

obj-$(CONFIG_INPUT_MOUSEDEV)	+= mousedev.o
obj-$(CONFIG_INPUT_JOYDEV)	+= joydev.o
obj-$(CONFIG_INPUT_EVDEV)	+= evdev.o
obj-$(CONFIG_INPUT_EVBUG)	+= evbug.o

obj-$(CONFIG_INPUT_KEYBOARD)	+= keyboard/
obj-$(CONFIG_INPUT_MOUSE)	+= mouse/
obj-$(CONFIG_INPUT_JOYSTICK)	+= joystick/
obj-$(CONFIG_INPUT_TABLET)	+= tablet/
obj-$(CONFIG_INPUT_TOUCHSCREEN)	+= touchscreen/
obj-$(CONFIG_INPUT_MISC)	+= misc/

obj-$(CONFIG_INPUT_APMPOWER)	+= apm-power.o

obj-$(CONFIG_XEN_KBDDEV_FRONTEND)	+= xen-kbdfront.o<|MERGE_RESOLUTION|>--- conflicted
+++ resolved
@@ -5,11 +5,7 @@
 # Each configuration option enables a list of files.
 
 obj-$(CONFIG_INPUT)		+= input-core.o
-<<<<<<< HEAD
-input-core-y := input.o input-compat.o ff-core.o
-=======
-input-core-objs := input.o input-compat.o ff-core.o input-mt.o
->>>>>>> 69479f8d
+input-core-y := input.o input-compat.o input-mt.o ff-core.o
 
 obj-$(CONFIG_INPUT_FF_MEMLESS)	+= ff-memless.o
 obj-$(CONFIG_INPUT_POLLDEV)	+= input-polldev.o
