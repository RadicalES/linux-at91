/*
 * Copyright (C) 2015 Etnaviv Project
 *
 * This program is free software; you can redistribute it and/or modify it
 * under the terms of the GNU General Public License version 2 as published by
 * the Free Software Foundation.
 *
 * This program is distributed in the hope that it will be useful, but WITHOUT
 * ANY WARRANTY; without even the implied warranty of MERCHANTABILITY or
 * FITNESS FOR A PARTICULAR PURPOSE.  See the GNU General Public License for
 * more details.
 *
 * You should have received a copy of the GNU General Public License along with
 * this program.  If not, see <http://www.gnu.org/licenses/>.
 */

#include "common.xml.h"
#include "etnaviv_drv.h"
#include "etnaviv_gem.h"
#include "etnaviv_gpu.h"
#include "etnaviv_iommu.h"
#include "etnaviv_mmu.h"

static int etnaviv_fault_handler(struct iommu_domain *iommu, struct device *dev,
		unsigned long iova, int flags, void *arg)
{
	DBG("*** fault: iova=%08lx, flags=%d", iova, flags);
	return 0;
}

int etnaviv_iommu_map(struct etnaviv_iommu *iommu, u32 iova,
		struct sg_table *sgt, unsigned len, int prot)
{
	struct iommu_domain *domain = iommu->domain;
	struct scatterlist *sg;
	unsigned int da = iova;
	unsigned int i, j;
	int ret;

	if (!domain || !sgt)
		return -EINVAL;

	for_each_sg(sgt->sgl, sg, sgt->nents, i) {
		u32 pa = sg_dma_address(sg) - sg->offset;
		size_t bytes = sg_dma_len(sg) + sg->offset;

		VERB("map[%d]: %08x %08x(%zx)", i, iova, pa, bytes);

		ret = iommu_map(domain, da, pa, bytes, prot);
		if (ret)
			goto fail;

		da += bytes;
	}

	return 0;

fail:
	da = iova;

	for_each_sg(sgt->sgl, sg, i, j) {
		size_t bytes = sg_dma_len(sg) + sg->offset;

		iommu_unmap(domain, da, bytes);
		da += bytes;
	}
	return ret;
}

int etnaviv_iommu_unmap(struct etnaviv_iommu *iommu, u32 iova,
		struct sg_table *sgt, unsigned len)
{
	struct iommu_domain *domain = iommu->domain;
	struct scatterlist *sg;
	unsigned int da = iova;
	int i;

	for_each_sg(sgt->sgl, sg, sgt->nents, i) {
		size_t bytes = sg_dma_len(sg) + sg->offset;
		size_t unmapped;

		unmapped = iommu_unmap(domain, da, bytes);
		if (unmapped < bytes)
			return unmapped;

		VERB("unmap[%d]: %08x(%zx)", i, iova, bytes);

		BUG_ON(!PAGE_ALIGNED(bytes));

		da += bytes;
	}

	return 0;
}

static void etnaviv_iommu_remove_mapping(struct etnaviv_iommu *mmu,
	struct etnaviv_vram_mapping *mapping)
{
	struct etnaviv_gem_object *etnaviv_obj = mapping->object;

	etnaviv_iommu_unmap(mmu, mapping->vram_node.start,
			    etnaviv_obj->sgt, etnaviv_obj->base.size);
	drm_mm_remove_node(&mapping->vram_node);
}

static int etnaviv_iommu_find_iova(struct etnaviv_iommu *mmu,
				   struct drm_mm_node *node, size_t size)
{
	struct etnaviv_vram_mapping *free = NULL;
	int ret;

	lockdep_assert_held(&mmu->lock);

	while (1) {
		struct etnaviv_vram_mapping *m, *n;
		struct list_head list;
		bool found;

		ret = drm_mm_insert_node_in_range(&mmu->mm, node,
			size, 0, mmu->last_iova, ~0UL,
			DRM_MM_SEARCH_DEFAULT);

		if (ret != -ENOSPC)
			break;

		/*
		 * If we did not search from the start of the MMU region,
		 * try again in case there are free slots.
		 */
		if (mmu->last_iova) {
			mmu->last_iova = 0;
			mmu->need_flush = true;
			continue;
		}

		/* Try to retire some entries */
		drm_mm_init_scan(&mmu->mm, size, 0, 0);

		found = 0;
		INIT_LIST_HEAD(&list);
		list_for_each_entry(free, &mmu->mappings, mmu_node) {
			/* If this vram node has not been used, skip this. */
			if (!free->vram_node.mm)
				continue;

			/*
			 * If the iova is pinned, then it's in-use,
			 * so we must keep its mapping.
			 */
			if (free->use)
				continue;

			list_add(&free->scan_node, &list);
			if (drm_mm_scan_add_block(&free->vram_node)) {
				found = true;
				break;
			}
		}

		if (!found) {
			/* Nothing found, clean up and fail */
			list_for_each_entry_safe(m, n, &list, scan_node)
				BUG_ON(drm_mm_scan_remove_block(&m->vram_node));
			break;
		}

		/*
		 * drm_mm does not allow any other operations while
		 * scanning, so we have to remove all blocks first.
		 * If drm_mm_scan_remove_block() returns false, we
		 * can leave the block pinned.
		 */
		list_for_each_entry_safe(m, n, &list, scan_node)
			if (!drm_mm_scan_remove_block(&m->vram_node))
				list_del_init(&m->scan_node);

		/*
		 * Unmap the blocks which need to be reaped from the MMU.
		 * Clear the mmu pointer to prevent the mapping_get finding
		 * this mapping.
		 */
		list_for_each_entry_safe(m, n, &list, scan_node) {
			etnaviv_iommu_remove_mapping(mmu, m);
			m->mmu = NULL;
			list_del_init(&m->mmu_node);
			list_del_init(&m->scan_node);
		}

		/*
		 * We removed enough mappings so that the new allocation will
		 * succeed.  Ensure that the MMU will be flushed before the
		 * associated commit requesting this mapping, and retry the
		 * allocation one more time.
		 */
		mmu->need_flush = true;
	}

	return ret;
}

int etnaviv_iommu_map_gem(struct etnaviv_iommu *mmu,
	struct etnaviv_gem_object *etnaviv_obj, u32 memory_base,
	struct etnaviv_vram_mapping *mapping)
{
	struct sg_table *sgt = etnaviv_obj->sgt;
	struct drm_mm_node *node;
	int ret;

	lockdep_assert_held(&etnaviv_obj->lock);

	mutex_lock(&mmu->lock);

	/* v1 MMU can optimize single entry (contiguous) scatterlists */
	if (mmu->version == ETNAVIV_IOMMU_V1 &&
	    sgt->nents == 1 && !(etnaviv_obj->flags & ETNA_BO_FORCE_MMU)) {
		u32 iova;

		iova = sg_dma_address(sgt->sgl) - memory_base;
		if (iova < 0x80000000 - sg_dma_len(sgt->sgl)) {
			mapping->iova = iova;
			list_add_tail(&mapping->mmu_node, &mmu->mappings);
			mutex_unlock(&mmu->lock);
			return 0;
		}
	}

	node = &mapping->vram_node;

	ret = etnaviv_iommu_find_iova(mmu, node, etnaviv_obj->base.size);
	if (ret < 0) {
		mutex_unlock(&mmu->lock);
		return ret;
	}

	mmu->last_iova = node->start + etnaviv_obj->base.size;
	mapping->iova = node->start;
	ret = etnaviv_iommu_map(mmu, node->start, sgt, etnaviv_obj->base.size,
				IOMMU_READ | IOMMU_WRITE);

	if (ret < 0) {
		drm_mm_remove_node(node);
		mutex_unlock(&mmu->lock);
		return ret;
	}

	list_add_tail(&mapping->mmu_node, &mmu->mappings);
	mutex_unlock(&mmu->lock);

	return ret;
}

void etnaviv_iommu_unmap_gem(struct etnaviv_iommu *mmu,
	struct etnaviv_vram_mapping *mapping)
{
	WARN_ON(mapping->use);

	mutex_lock(&mmu->lock);

	/* If the vram node is on the mm, unmap and remove the node */
	if (mapping->vram_node.mm == &mmu->mm)
		etnaviv_iommu_remove_mapping(mmu, mapping);

	list_del(&mapping->mmu_node);
	mutex_unlock(&mmu->lock);
}

void etnaviv_iommu_destroy(struct etnaviv_iommu *mmu)
{
	drm_mm_takedown(&mmu->mm);
	iommu_domain_free(mmu->domain);
	kfree(mmu);
}

struct etnaviv_iommu *etnaviv_iommu_new(struct etnaviv_gpu *gpu)
{
	enum etnaviv_iommu_version version;
	struct etnaviv_iommu *mmu;

	mmu = kzalloc(sizeof(*mmu), GFP_KERNEL);
	if (!mmu)
		return ERR_PTR(-ENOMEM);

	if (!(gpu->identity.minor_features1 & chipMinorFeatures1_MMU_VERSION)) {
		mmu->domain = etnaviv_iommuv1_domain_alloc(gpu);
		version = ETNAVIV_IOMMU_V1;
	} else {
		mmu->domain = etnaviv_iommuv2_domain_alloc(gpu);
		version = ETNAVIV_IOMMU_V2;
	}

	if (!mmu->domain) {
		dev_err(gpu->dev, "Failed to allocate GPU IOMMU domain\n");
		kfree(mmu);
		return ERR_PTR(-ENOMEM);
	}

	mmu->gpu = gpu;
	mmu->version = version;
	mutex_init(&mmu->lock);
	INIT_LIST_HEAD(&mmu->mappings);

	drm_mm_init(&mmu->mm, mmu->domain->geometry.aperture_start,
		    mmu->domain->geometry.aperture_end -
		    mmu->domain->geometry.aperture_start + 1);

	iommu_set_fault_handler(mmu->domain, etnaviv_fault_handler, gpu->dev);

	return mmu;
}

void etnaviv_iommu_restore(struct etnaviv_gpu *gpu)
{
	if (gpu->mmu->version == ETNAVIV_IOMMU_V1)
		etnaviv_iommuv1_restore(gpu);
	else
		etnaviv_iommuv2_restore(gpu);
}

u32 etnaviv_iommu_get_cmdbuf_va(struct etnaviv_gpu *gpu,
				struct etnaviv_cmdbuf *buf)
{
	struct etnaviv_iommu *mmu = gpu->mmu;

	if (mmu->version == ETNAVIV_IOMMU_V1) {
		return buf->paddr - gpu->memory_base;
	} else {
		int ret;

		if (buf->vram_node.allocated)
			return (u32)buf->vram_node.start;

		mutex_lock(&mmu->lock);
<<<<<<< HEAD
		ret = etnaviv_iommu_find_iova(mmu, &buf->vram_node, buf->size);
=======
		ret = etnaviv_iommu_find_iova(mmu, &buf->vram_node,
					      buf->size + SZ_64K);
>>>>>>> d06e622d
		if (ret < 0) {
			mutex_unlock(&mmu->lock);
			return 0;
		}
		ret = iommu_map(mmu->domain, buf->vram_node.start, buf->paddr,
				buf->size, IOMMU_READ);
		if (ret < 0) {
			drm_mm_remove_node(&buf->vram_node);
			mutex_unlock(&mmu->lock);
			return 0;
		}
		/*
		 * At least on GC3000 the FE MMU doesn't properly flush old TLB
		 * entries. Make sure to space the command buffers out in a way
		 * that the FE MMU prefetch won't load invalid entries.
		 */
		mmu->last_iova = buf->vram_node.start + buf->size + SZ_64K;
		gpu->mmu->need_flush = true;
		mutex_unlock(&mmu->lock);

		return (u32)buf->vram_node.start;
	}
}

void etnaviv_iommu_put_cmdbuf_va(struct etnaviv_gpu *gpu,
				 struct etnaviv_cmdbuf *buf)
{
	struct etnaviv_iommu *mmu = gpu->mmu;

	if (mmu->version == ETNAVIV_IOMMU_V2 && buf->vram_node.allocated) {
		mutex_lock(&mmu->lock);
		iommu_unmap(mmu->domain, buf->vram_node.start, buf->size);
		drm_mm_remove_node(&buf->vram_node);
		mutex_unlock(&mmu->lock);
	}
}
size_t etnaviv_iommu_dump_size(struct etnaviv_iommu *iommu)
{
	struct etnaviv_iommu_ops *ops;

	ops = container_of(iommu->domain->ops, struct etnaviv_iommu_ops, ops);

	return ops->dump_size(iommu->domain);
}

void etnaviv_iommu_dump(struct etnaviv_iommu *iommu, void *buf)
{
	struct etnaviv_iommu_ops *ops;

	ops = container_of(iommu->domain->ops, struct etnaviv_iommu_ops, ops);

	ops->dump(iommu->domain, buf);
}<|MERGE_RESOLUTION|>--- conflicted
+++ resolved
@@ -330,12 +330,8 @@
 			return (u32)buf->vram_node.start;
 
 		mutex_lock(&mmu->lock);
-<<<<<<< HEAD
-		ret = etnaviv_iommu_find_iova(mmu, &buf->vram_node, buf->size);
-=======
 		ret = etnaviv_iommu_find_iova(mmu, &buf->vram_node,
 					      buf->size + SZ_64K);
->>>>>>> d06e622d
 		if (ret < 0) {
 			mutex_unlock(&mmu->lock);
 			return 0;
