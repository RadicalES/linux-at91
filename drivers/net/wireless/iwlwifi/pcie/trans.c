--- conflicted
+++ resolved
@@ -75,585 +75,7 @@
 #include "iwl-agn-hw.h"
 #include "internal.h"
 
-<<<<<<< HEAD
-#define SCD_QUEUECHAIN_SEL_ALL(trans, trans_pcie)	\
-	(((1<<trans->cfg->base_params->num_of_queues) - 1) &\
-	(~(1<<(trans_pcie)->cmd_queue)))
-
-static int iwl_trans_rx_alloc(struct iwl_trans *trans)
-{
-	struct iwl_trans_pcie *trans_pcie = IWL_TRANS_GET_PCIE_TRANS(trans);
-	struct iwl_rx_queue *rxq = &trans_pcie->rxq;
-	struct device *dev = trans->dev;
-
-	memset(&trans_pcie->rxq, 0, sizeof(trans_pcie->rxq));
-
-	spin_lock_init(&rxq->lock);
-
-	if (WARN_ON(rxq->bd || rxq->rb_stts))
-		return -EINVAL;
-
-	/* Allocate the circular buffer of Read Buffer Descriptors (RBDs) */
-	rxq->bd = dma_zalloc_coherent(dev, sizeof(__le32) * RX_QUEUE_SIZE,
-				      &rxq->bd_dma, GFP_KERNEL);
-	if (!rxq->bd)
-		goto err_bd;
-
-	/*Allocate the driver's pointer to receive buffer status */
-	rxq->rb_stts = dma_zalloc_coherent(dev, sizeof(*rxq->rb_stts),
-					   &rxq->rb_stts_dma, GFP_KERNEL);
-	if (!rxq->rb_stts)
-		goto err_rb_stts;
-
-	return 0;
-
-err_rb_stts:
-	dma_free_coherent(dev, sizeof(__le32) * RX_QUEUE_SIZE,
-			  rxq->bd, rxq->bd_dma);
-	memset(&rxq->bd_dma, 0, sizeof(rxq->bd_dma));
-	rxq->bd = NULL;
-err_bd:
-	return -ENOMEM;
-}
-
-static void iwl_trans_rxq_free_rx_bufs(struct iwl_trans *trans)
-{
-	struct iwl_trans_pcie *trans_pcie = IWL_TRANS_GET_PCIE_TRANS(trans);
-	struct iwl_rx_queue *rxq = &trans_pcie->rxq;
-	int i;
-
-	/* Fill the rx_used queue with _all_ of the Rx buffers */
-	for (i = 0; i < RX_FREE_BUFFERS + RX_QUEUE_SIZE; i++) {
-		/* In the reset function, these buffers may have been allocated
-		 * to an SKB, so we need to unmap and free potential storage */
-		if (rxq->pool[i].page != NULL) {
-			dma_unmap_page(trans->dev, rxq->pool[i].page_dma,
-				       PAGE_SIZE << trans_pcie->rx_page_order,
-				       DMA_FROM_DEVICE);
-			__free_pages(rxq->pool[i].page,
-				     trans_pcie->rx_page_order);
-			rxq->pool[i].page = NULL;
-		}
-		list_add_tail(&rxq->pool[i].list, &rxq->rx_used);
-	}
-}
-
-static void iwl_trans_rx_hw_init(struct iwl_trans *trans,
-				 struct iwl_rx_queue *rxq)
-{
-	struct iwl_trans_pcie *trans_pcie = IWL_TRANS_GET_PCIE_TRANS(trans);
-	u32 rb_size;
-	const u32 rfdnlog = RX_QUEUE_SIZE_LOG; /* 256 RBDs */
-	u32 rb_timeout = RX_RB_TIMEOUT; /* FIXME: RX_RB_TIMEOUT for all devices? */
-
-	if (trans_pcie->rx_buf_size_8k)
-		rb_size = FH_RCSR_RX_CONFIG_REG_VAL_RB_SIZE_8K;
-	else
-		rb_size = FH_RCSR_RX_CONFIG_REG_VAL_RB_SIZE_4K;
-
-	/* Stop Rx DMA */
-	iwl_write_direct32(trans, FH_MEM_RCSR_CHNL0_CONFIG_REG, 0);
-
-	/* Reset driver's Rx queue write index */
-	iwl_write_direct32(trans, FH_RSCSR_CHNL0_RBDCB_WPTR_REG, 0);
-
-	/* Tell device where to find RBD circular buffer in DRAM */
-	iwl_write_direct32(trans, FH_RSCSR_CHNL0_RBDCB_BASE_REG,
-			   (u32)(rxq->bd_dma >> 8));
-
-	/* Tell device where in DRAM to update its Rx status */
-	iwl_write_direct32(trans, FH_RSCSR_CHNL0_STTS_WPTR_REG,
-			   rxq->rb_stts_dma >> 4);
-
-	/* Enable Rx DMA
-	 * FH_RCSR_CHNL0_RX_IGNORE_RXF_EMPTY is set because of HW bug in
-	 *      the credit mechanism in 5000 HW RX FIFO
-	 * Direct rx interrupts to hosts
-	 * Rx buffer size 4 or 8k
-	 * RB timeout 0x10
-	 * 256 RBDs
-	 */
-	iwl_write_direct32(trans, FH_MEM_RCSR_CHNL0_CONFIG_REG,
-			   FH_RCSR_RX_CONFIG_CHNL_EN_ENABLE_VAL |
-			   FH_RCSR_CHNL0_RX_IGNORE_RXF_EMPTY |
-			   FH_RCSR_CHNL0_RX_CONFIG_IRQ_DEST_INT_HOST_VAL |
-			   rb_size|
-			   (rb_timeout << FH_RCSR_RX_CONFIG_REG_IRQ_RBTH_POS)|
-			   (rfdnlog << FH_RCSR_RX_CONFIG_RBDCB_SIZE_POS));
-
-	/* Set interrupt coalescing timer to default (2048 usecs) */
-	iwl_write8(trans, CSR_INT_COALESCING, IWL_HOST_INT_TIMEOUT_DEF);
-}
-
-static int iwl_rx_init(struct iwl_trans *trans)
-{
-	struct iwl_trans_pcie *trans_pcie = IWL_TRANS_GET_PCIE_TRANS(trans);
-	struct iwl_rx_queue *rxq = &trans_pcie->rxq;
-
-	int i, err;
-	unsigned long flags;
-
-	if (!rxq->bd) {
-		err = iwl_trans_rx_alloc(trans);
-		if (err)
-			return err;
-	}
-
-	spin_lock_irqsave(&rxq->lock, flags);
-	INIT_LIST_HEAD(&rxq->rx_free);
-	INIT_LIST_HEAD(&rxq->rx_used);
-
-	iwl_trans_rxq_free_rx_bufs(trans);
-
-	for (i = 0; i < RX_QUEUE_SIZE; i++)
-		rxq->queue[i] = NULL;
-
-	/* Set us so that we have processed and used all buffers, but have
-	 * not restocked the Rx queue with fresh buffers */
-	rxq->read = rxq->write = 0;
-	rxq->write_actual = 0;
-	rxq->free_count = 0;
-	spin_unlock_irqrestore(&rxq->lock, flags);
-
-	iwl_rx_replenish(trans);
-
-	iwl_trans_rx_hw_init(trans, rxq);
-
-	spin_lock_irqsave(&trans_pcie->irq_lock, flags);
-	rxq->need_update = 1;
-	iwl_rx_queue_update_write_ptr(trans, rxq);
-	spin_unlock_irqrestore(&trans_pcie->irq_lock, flags);
-
-	return 0;
-}
-
-static void iwl_trans_pcie_rx_free(struct iwl_trans *trans)
-{
-	struct iwl_trans_pcie *trans_pcie = IWL_TRANS_GET_PCIE_TRANS(trans);
-	struct iwl_rx_queue *rxq = &trans_pcie->rxq;
-	unsigned long flags;
-
-	/*if rxq->bd is NULL, it means that nothing has been allocated,
-	 * exit now */
-	if (!rxq->bd) {
-		IWL_DEBUG_INFO(trans, "Free NULL rx context\n");
-		return;
-	}
-
-	spin_lock_irqsave(&rxq->lock, flags);
-	iwl_trans_rxq_free_rx_bufs(trans);
-	spin_unlock_irqrestore(&rxq->lock, flags);
-
-	dma_free_coherent(trans->dev, sizeof(__le32) * RX_QUEUE_SIZE,
-			  rxq->bd, rxq->bd_dma);
-	memset(&rxq->bd_dma, 0, sizeof(rxq->bd_dma));
-	rxq->bd = NULL;
-
-	if (rxq->rb_stts)
-		dma_free_coherent(trans->dev,
-				  sizeof(struct iwl_rb_status),
-				  rxq->rb_stts, rxq->rb_stts_dma);
-	else
-		IWL_DEBUG_INFO(trans, "Free rxq->rb_stts which is NULL\n");
-	memset(&rxq->rb_stts_dma, 0, sizeof(rxq->rb_stts_dma));
-	rxq->rb_stts = NULL;
-}
-
-static int iwl_trans_rx_stop(struct iwl_trans *trans)
-{
-
-	/* stop Rx DMA */
-	iwl_write_direct32(trans, FH_MEM_RCSR_CHNL0_CONFIG_REG, 0);
-	return iwl_poll_direct_bit(trans, FH_MEM_RSSR_RX_STATUS_REG,
-				   FH_RSSR_CHNL0_RX_STATUS_CHNL_IDLE, 1000);
-}
-
-static int iwlagn_alloc_dma_ptr(struct iwl_trans *trans,
-				struct iwl_dma_ptr *ptr, size_t size)
-{
-	if (WARN_ON(ptr->addr))
-		return -EINVAL;
-
-	ptr->addr = dma_alloc_coherent(trans->dev, size,
-				       &ptr->dma, GFP_KERNEL);
-	if (!ptr->addr)
-		return -ENOMEM;
-	ptr->size = size;
-	return 0;
-}
-
-static void iwlagn_free_dma_ptr(struct iwl_trans *trans,
-				struct iwl_dma_ptr *ptr)
-{
-	if (unlikely(!ptr->addr))
-		return;
-
-	dma_free_coherent(trans->dev, ptr->size, ptr->addr, ptr->dma);
-	memset(ptr, 0, sizeof(*ptr));
-}
-
-static void iwl_trans_pcie_queue_stuck_timer(unsigned long data)
-{
-	struct iwl_tx_queue *txq = (void *)data;
-	struct iwl_queue *q = &txq->q;
-	struct iwl_trans_pcie *trans_pcie = txq->trans_pcie;
-	struct iwl_trans *trans = iwl_trans_pcie_get_trans(trans_pcie);
-	u32 scd_sram_addr = trans_pcie->scd_base_addr +
-				SCD_TX_STTS_QUEUE_OFFSET(txq->q.id);
-	u8 buf[16];
-	int i;
-
-	spin_lock(&txq->lock);
-	/* check if triggered erroneously */
-	if (txq->q.read_ptr == txq->q.write_ptr) {
-		spin_unlock(&txq->lock);
-		return;
-	}
-	spin_unlock(&txq->lock);
-
-	IWL_ERR(trans, "Queue %d stuck for %u ms.\n", txq->q.id,
-		jiffies_to_msecs(trans_pcie->wd_timeout));
-	IWL_ERR(trans, "Current SW read_ptr %d write_ptr %d\n",
-		txq->q.read_ptr, txq->q.write_ptr);
-
-	iwl_read_targ_mem_bytes(trans, scd_sram_addr, buf, sizeof(buf));
-
-	iwl_print_hex_error(trans, buf, sizeof(buf));
-
-	for (i = 0; i < FH_TCSR_CHNL_NUM; i++)
-		IWL_ERR(trans, "FH TRBs(%d) = 0x%08x\n", i,
-			iwl_read_direct32(trans, FH_TX_TRB_REG(i)));
-
-	for (i = 0; i < trans->cfg->base_params->num_of_queues; i++) {
-		u32 status = iwl_read_prph(trans, SCD_QUEUE_STATUS_BITS(i));
-		u8 fifo = (status >> SCD_QUEUE_STTS_REG_POS_TXF) & 0x7;
-		bool active = !!(status & BIT(SCD_QUEUE_STTS_REG_POS_ACTIVE));
-		u32 tbl_dw =
-			iwl_read_targ_mem(trans,
-					  trans_pcie->scd_base_addr +
-					  SCD_TRANS_TBL_OFFSET_QUEUE(i));
-
-		if (i & 0x1)
-			tbl_dw = (tbl_dw & 0xFFFF0000) >> 16;
-		else
-			tbl_dw = tbl_dw & 0x0000FFFF;
-
-		IWL_ERR(trans,
-			"Q %d is %sactive and mapped to fifo %d ra_tid 0x%04x [%d,%d]\n",
-			i, active ? "" : "in", fifo, tbl_dw,
-			iwl_read_prph(trans,
-				      SCD_QUEUE_RDPTR(i)) & (txq->q.n_bd - 1),
-			iwl_read_prph(trans, SCD_QUEUE_WRPTR(i)));
-	}
-
-	for (i = q->read_ptr; i != q->write_ptr;
-	     i = iwl_queue_inc_wrap(i, q->n_bd)) {
-		struct iwl_tx_cmd *tx_cmd =
-			(struct iwl_tx_cmd *)txq->entries[i].cmd->payload;
-		IWL_ERR(trans, "scratch %d = 0x%08x\n", i,
-			get_unaligned_le32(&tx_cmd->scratch));
-	}
-
-	iwl_op_mode_nic_error(trans->op_mode);
-}
-
-static int iwl_trans_txq_alloc(struct iwl_trans *trans,
-			       struct iwl_tx_queue *txq, int slots_num,
-			       u32 txq_id)
-{
-	struct iwl_trans_pcie *trans_pcie = IWL_TRANS_GET_PCIE_TRANS(trans);
-	size_t tfd_sz = sizeof(struct iwl_tfd) * TFD_QUEUE_SIZE_MAX;
-	int i;
-
-	if (WARN_ON(txq->entries || txq->tfds))
-		return -EINVAL;
-
-	setup_timer(&txq->stuck_timer, iwl_trans_pcie_queue_stuck_timer,
-		    (unsigned long)txq);
-	txq->trans_pcie = trans_pcie;
-
-	txq->q.n_window = slots_num;
-
-	txq->entries = kcalloc(slots_num,
-			       sizeof(struct iwl_pcie_tx_queue_entry),
-			       GFP_KERNEL);
-
-	if (!txq->entries)
-		goto error;
-
-	if (txq_id == trans_pcie->cmd_queue)
-		for (i = 0; i < slots_num; i++) {
-			txq->entries[i].cmd =
-				kmalloc(sizeof(struct iwl_device_cmd),
-					GFP_KERNEL);
-			if (!txq->entries[i].cmd)
-				goto error;
-		}
-
-	/* Circular buffer of transmit frame descriptors (TFDs),
-	 * shared with device */
-	txq->tfds = dma_alloc_coherent(trans->dev, tfd_sz,
-				       &txq->q.dma_addr, GFP_KERNEL);
-	if (!txq->tfds) {
-		IWL_ERR(trans, "dma_alloc_coherent(%zd) failed\n", tfd_sz);
-		goto error;
-	}
-	txq->q.id = txq_id;
-
-	return 0;
-error:
-	if (txq->entries && txq_id == trans_pcie->cmd_queue)
-		for (i = 0; i < slots_num; i++)
-			kfree(txq->entries[i].cmd);
-	kfree(txq->entries);
-	txq->entries = NULL;
-
-	return -ENOMEM;
-
-}
-
-static int iwl_trans_txq_init(struct iwl_trans *trans, struct iwl_tx_queue *txq,
-			      int slots_num, u32 txq_id)
-{
-	int ret;
-
-	txq->need_update = 0;
-
-	/* TFD_QUEUE_SIZE_MAX must be power-of-two size, otherwise
-	 * iwl_queue_inc_wrap and iwl_queue_dec_wrap are broken. */
-	BUILD_BUG_ON(TFD_QUEUE_SIZE_MAX & (TFD_QUEUE_SIZE_MAX - 1));
-
-	/* Initialize queue's high/low-water marks, and head/tail indexes */
-	ret = iwl_queue_init(&txq->q, TFD_QUEUE_SIZE_MAX, slots_num,
-			txq_id);
-	if (ret)
-		return ret;
-
-	spin_lock_init(&txq->lock);
-
-	/*
-	 * Tell nic where to find circular buffer of Tx Frame Descriptors for
-	 * given Tx queue, and enable the DMA channel used for that queue.
-	 * Circular buffer (TFD queue in DRAM) physical base address */
-	iwl_write_direct32(trans, FH_MEM_CBBC_QUEUE(txq_id),
-			     txq->q.dma_addr >> 8);
-
-	return 0;
-}
-
-/**
- * iwl_tx_queue_unmap -  Unmap any remaining DMA mappings and free skb's
- */
-static void iwl_tx_queue_unmap(struct iwl_trans *trans, int txq_id)
-{
-	struct iwl_trans_pcie *trans_pcie = IWL_TRANS_GET_PCIE_TRANS(trans);
-	struct iwl_tx_queue *txq = &trans_pcie->txq[txq_id];
-	struct iwl_queue *q = &txq->q;
-	enum dma_data_direction dma_dir;
-
-	if (!q->n_bd)
-		return;
-
-	/* In the command queue, all the TBs are mapped as BIDI
-	 * so unmap them as such.
-	 */
-	if (txq_id == trans_pcie->cmd_queue)
-		dma_dir = DMA_BIDIRECTIONAL;
-	else
-		dma_dir = DMA_TO_DEVICE;
-
-	spin_lock_bh(&txq->lock);
-	while (q->write_ptr != q->read_ptr) {
-		iwl_txq_free_tfd(trans, txq, dma_dir);
-		q->read_ptr = iwl_queue_inc_wrap(q->read_ptr, q->n_bd);
-	}
-	spin_unlock_bh(&txq->lock);
-}
-
-/**
- * iwl_tx_queue_free - Deallocate DMA queue.
- * @txq: Transmit queue to deallocate.
- *
- * Empty queue by removing and destroying all BD's.
- * Free all buffers.
- * 0-fill, but do not free "txq" descriptor structure.
- */
-static void iwl_tx_queue_free(struct iwl_trans *trans, int txq_id)
-{
-	struct iwl_trans_pcie *trans_pcie = IWL_TRANS_GET_PCIE_TRANS(trans);
-	struct iwl_tx_queue *txq = &trans_pcie->txq[txq_id];
-	struct device *dev = trans->dev;
-	int i;
-
-	if (WARN_ON(!txq))
-		return;
-
-	iwl_tx_queue_unmap(trans, txq_id);
-
-	/* De-alloc array of command/tx buffers */
-	if (txq_id == trans_pcie->cmd_queue)
-		for (i = 0; i < txq->q.n_window; i++) {
-			kfree(txq->entries[i].cmd);
-			kfree(txq->entries[i].copy_cmd);
-		}
-
-	/* De-alloc circular buffer of TFDs */
-	if (txq->q.n_bd) {
-		dma_free_coherent(dev, sizeof(struct iwl_tfd) *
-				  txq->q.n_bd, txq->tfds, txq->q.dma_addr);
-		memset(&txq->q.dma_addr, 0, sizeof(txq->q.dma_addr));
-	}
-
-	kfree(txq->entries);
-	txq->entries = NULL;
-
-	del_timer_sync(&txq->stuck_timer);
-
-	/* 0-fill queue descriptor structure */
-	memset(txq, 0, sizeof(*txq));
-}
-
-/**
- * iwl_trans_tx_free - Free TXQ Context
- *
- * Destroy all TX DMA queues and structures
- */
-static void iwl_trans_pcie_tx_free(struct iwl_trans *trans)
-{
-	int txq_id;
-	struct iwl_trans_pcie *trans_pcie = IWL_TRANS_GET_PCIE_TRANS(trans);
-
-	/* Tx queues */
-	if (trans_pcie->txq) {
-		for (txq_id = 0;
-		     txq_id < trans->cfg->base_params->num_of_queues; txq_id++)
-			iwl_tx_queue_free(trans, txq_id);
-	}
-
-	kfree(trans_pcie->txq);
-	trans_pcie->txq = NULL;
-
-	iwlagn_free_dma_ptr(trans, &trans_pcie->kw);
-
-	iwlagn_free_dma_ptr(trans, &trans_pcie->scd_bc_tbls);
-}
-
-/**
- * iwl_trans_tx_alloc - allocate TX context
- * Allocate all Tx DMA structures and initialize them
- *
- * @param priv
- * @return error code
- */
-static int iwl_trans_tx_alloc(struct iwl_trans *trans)
-{
-	int ret;
-	int txq_id, slots_num;
-	struct iwl_trans_pcie *trans_pcie = IWL_TRANS_GET_PCIE_TRANS(trans);
-
-	u16 scd_bc_tbls_size = trans->cfg->base_params->num_of_queues *
-			sizeof(struct iwlagn_scd_bc_tbl);
-
-	/*It is not allowed to alloc twice, so warn when this happens.
-	 * We cannot rely on the previous allocation, so free and fail */
-	if (WARN_ON(trans_pcie->txq)) {
-		ret = -EINVAL;
-		goto error;
-	}
-
-	ret = iwlagn_alloc_dma_ptr(trans, &trans_pcie->scd_bc_tbls,
-				   scd_bc_tbls_size);
-	if (ret) {
-		IWL_ERR(trans, "Scheduler BC Table allocation failed\n");
-		goto error;
-	}
-
-	/* Alloc keep-warm buffer */
-	ret = iwlagn_alloc_dma_ptr(trans, &trans_pcie->kw, IWL_KW_SIZE);
-	if (ret) {
-		IWL_ERR(trans, "Keep Warm allocation failed\n");
-		goto error;
-	}
-
-	trans_pcie->txq = kcalloc(trans->cfg->base_params->num_of_queues,
-				  sizeof(struct iwl_tx_queue), GFP_KERNEL);
-	if (!trans_pcie->txq) {
-		IWL_ERR(trans, "Not enough memory for txq\n");
-		ret = ENOMEM;
-		goto error;
-	}
-
-	/* Alloc and init all Tx queues, including the command queue (#4/#9) */
-	for (txq_id = 0; txq_id < trans->cfg->base_params->num_of_queues;
-	     txq_id++) {
-		slots_num = (txq_id == trans_pcie->cmd_queue) ?
-					TFD_CMD_SLOTS : TFD_TX_CMD_SLOTS;
-		ret = iwl_trans_txq_alloc(trans, &trans_pcie->txq[txq_id],
-					  slots_num, txq_id);
-		if (ret) {
-			IWL_ERR(trans, "Tx %d queue alloc failed\n", txq_id);
-			goto error;
-		}
-	}
-
-	return 0;
-
-error:
-	iwl_trans_pcie_tx_free(trans);
-
-	return ret;
-}
-static int iwl_tx_init(struct iwl_trans *trans)
-{
-	struct iwl_trans_pcie *trans_pcie = IWL_TRANS_GET_PCIE_TRANS(trans);
-	int ret;
-	int txq_id, slots_num;
-	unsigned long flags;
-	bool alloc = false;
-
-	if (!trans_pcie->txq) {
-		ret = iwl_trans_tx_alloc(trans);
-		if (ret)
-			goto error;
-		alloc = true;
-	}
-
-	spin_lock_irqsave(&trans_pcie->irq_lock, flags);
-
-	/* Turn off all Tx DMA fifos */
-	iwl_write_prph(trans, SCD_TXFACT, 0);
-
-	/* Tell NIC where to find the "keep warm" buffer */
-	iwl_write_direct32(trans, FH_KW_MEM_ADDR_REG,
-			   trans_pcie->kw.dma >> 4);
-
-	spin_unlock_irqrestore(&trans_pcie->irq_lock, flags);
-
-	/* Alloc and init all Tx queues, including the command queue (#4/#9) */
-	for (txq_id = 0; txq_id < trans->cfg->base_params->num_of_queues;
-	     txq_id++) {
-		slots_num = (txq_id == trans_pcie->cmd_queue) ?
-					TFD_CMD_SLOTS : TFD_TX_CMD_SLOTS;
-		ret = iwl_trans_txq_init(trans, &trans_pcie->txq[txq_id],
-					 slots_num, txq_id);
-		if (ret) {
-			IWL_ERR(trans, "Tx %d queue init failed\n", txq_id);
-			goto error;
-		}
-	}
-
-	return 0;
-error:
-	/*Upon error, free only if we allocated something */
-	if (alloc)
-		iwl_trans_pcie_tx_free(trans);
-	return ret;
-}
-
-static void iwl_set_pwr_vmain(struct iwl_trans *trans)
-=======
 static void iwl_pcie_set_pwr_vmain(struct iwl_trans *trans)
->>>>>>> 0751f865
 {
 /*
  * (for documentation purposes)
@@ -1144,174 +566,6 @@
 		      CSR_GP_CNTRL_REG_FLAG_MAC_ACCESS_REQ);
 }
 
-<<<<<<< HEAD
-static int iwl_trans_pcie_tx(struct iwl_trans *trans, struct sk_buff *skb,
-			     struct iwl_device_cmd *dev_cmd, int txq_id)
-{
-	struct iwl_trans_pcie *trans_pcie = IWL_TRANS_GET_PCIE_TRANS(trans);
-	struct ieee80211_hdr *hdr = (struct ieee80211_hdr *)skb->data;
-	struct iwl_tx_cmd *tx_cmd = (struct iwl_tx_cmd *) dev_cmd->payload;
-	struct iwl_cmd_meta *out_meta;
-	struct iwl_tx_queue *txq;
-	struct iwl_queue *q;
-	dma_addr_t phys_addr = 0;
-	dma_addr_t txcmd_phys;
-	dma_addr_t scratch_phys;
-	u16 len, firstlen, secondlen;
-	u8 wait_write_ptr = 0;
-	__le16 fc = hdr->frame_control;
-	u8 hdr_len = ieee80211_hdrlen(fc);
-	u16 __maybe_unused wifi_seq;
-
-	txq = &trans_pcie->txq[txq_id];
-	q = &txq->q;
-
-	if (unlikely(!test_bit(txq_id, trans_pcie->queue_used))) {
-		WARN_ON_ONCE(1);
-		return -EINVAL;
-	}
-
-	spin_lock(&txq->lock);
-
-	/* In AGG mode, the index in the ring must correspond to the WiFi
-	 * sequence number. This is a HW requirements to help the SCD to parse
-	 * the BA.
-	 * Check here that the packets are in the right place on the ring.
-	 */
-#ifdef CONFIG_IWLWIFI_DEBUG
-	wifi_seq = SEQ_TO_SN(le16_to_cpu(hdr->seq_ctrl));
-	WARN_ONCE((iwl_read_prph(trans, SCD_AGGR_SEL) & BIT(txq_id)) &&
-		  ((wifi_seq & 0xff) != q->write_ptr),
-		  "Q: %d WiFi Seq %d tfdNum %d",
-		  txq_id, wifi_seq, q->write_ptr);
-#endif
-
-	/* Set up driver data for this TFD */
-	txq->entries[q->write_ptr].skb = skb;
-	txq->entries[q->write_ptr].cmd = dev_cmd;
-
-	dev_cmd->hdr.cmd = REPLY_TX;
-	dev_cmd->hdr.sequence =
-		cpu_to_le16((u16)(QUEUE_TO_SEQ(txq_id) |
-			    INDEX_TO_SEQ(q->write_ptr)));
-
-	/* Set up first empty entry in queue's array of Tx/cmd buffers */
-	out_meta = &txq->entries[q->write_ptr].meta;
-
-	/*
-	 * Use the first empty entry in this queue's command buffer array
-	 * to contain the Tx command and MAC header concatenated together
-	 * (payload data will be in another buffer).
-	 * Size of this varies, due to varying MAC header length.
-	 * If end is not dword aligned, we'll have 2 extra bytes at the end
-	 * of the MAC header (device reads on dword boundaries).
-	 * We'll tell device about this padding later.
-	 */
-	len = sizeof(struct iwl_tx_cmd) +
-		sizeof(struct iwl_cmd_header) + hdr_len;
-	firstlen = (len + 3) & ~3;
-
-	/* Tell NIC about any 2-byte padding after MAC header */
-	if (firstlen != len)
-		tx_cmd->tx_flags |= TX_CMD_FLG_MH_PAD_MSK;
-
-	/* Physical address of this Tx command's header (not MAC header!),
-	 * within command buffer array. */
-	txcmd_phys = dma_map_single(trans->dev,
-				    &dev_cmd->hdr, firstlen,
-				    DMA_BIDIRECTIONAL);
-	if (unlikely(dma_mapping_error(trans->dev, txcmd_phys)))
-		goto out_err;
-	dma_unmap_addr_set(out_meta, mapping, txcmd_phys);
-	dma_unmap_len_set(out_meta, len, firstlen);
-
-	if (!ieee80211_has_morefrags(fc)) {
-		txq->need_update = 1;
-	} else {
-		wait_write_ptr = 1;
-		txq->need_update = 0;
-	}
-
-	/* Set up TFD's 2nd entry to point directly to remainder of skb,
-	 * if any (802.11 null frames have no payload). */
-	secondlen = skb->len - hdr_len;
-	if (secondlen > 0) {
-		phys_addr = dma_map_single(trans->dev, skb->data + hdr_len,
-					   secondlen, DMA_TO_DEVICE);
-		if (unlikely(dma_mapping_error(trans->dev, phys_addr))) {
-			dma_unmap_single(trans->dev,
-					 dma_unmap_addr(out_meta, mapping),
-					 dma_unmap_len(out_meta, len),
-					 DMA_BIDIRECTIONAL);
-			goto out_err;
-		}
-	}
-
-	/* Attach buffers to TFD */
-	iwlagn_txq_attach_buf_to_tfd(trans, txq, txcmd_phys, firstlen, 1);
-	if (secondlen > 0)
-		iwlagn_txq_attach_buf_to_tfd(trans, txq, phys_addr,
-					     secondlen, 0);
-
-	scratch_phys = txcmd_phys + sizeof(struct iwl_cmd_header) +
-				offsetof(struct iwl_tx_cmd, scratch);
-
-	/* take back ownership of DMA buffer to enable update */
-	dma_sync_single_for_cpu(trans->dev, txcmd_phys, firstlen,
-				DMA_BIDIRECTIONAL);
-	tx_cmd->dram_lsb_ptr = cpu_to_le32(scratch_phys);
-	tx_cmd->dram_msb_ptr = iwl_get_dma_hi_addr(scratch_phys);
-
-	IWL_DEBUG_TX(trans, "sequence nr = 0X%x\n",
-		     le16_to_cpu(dev_cmd->hdr.sequence));
-	IWL_DEBUG_TX(trans, "tx_flags = 0X%x\n", le32_to_cpu(tx_cmd->tx_flags));
-
-	/* Set up entry for this TFD in Tx byte-count array */
-	iwl_trans_txq_update_byte_cnt_tbl(trans, txq, le16_to_cpu(tx_cmd->len));
-
-	dma_sync_single_for_device(trans->dev, txcmd_phys, firstlen,
-				   DMA_BIDIRECTIONAL);
-
-	trace_iwlwifi_dev_tx(trans->dev, skb,
-			     &txq->tfds[txq->q.write_ptr],
-			     sizeof(struct iwl_tfd),
-			     &dev_cmd->hdr, firstlen,
-			     skb->data + hdr_len, secondlen);
-	trace_iwlwifi_dev_tx_data(trans->dev, skb,
-				  skb->data + hdr_len, secondlen);
-
-	/* start timer if queue currently empty */
-	if (txq->need_update && q->read_ptr == q->write_ptr &&
-	    trans_pcie->wd_timeout)
-		mod_timer(&txq->stuck_timer, jiffies + trans_pcie->wd_timeout);
-
-	/* Tell device the write index *just past* this latest filled TFD */
-	q->write_ptr = iwl_queue_inc_wrap(q->write_ptr, q->n_bd);
-	iwl_txq_update_write_ptr(trans, txq);
-
-	/*
-	 * At this point the frame is "transmitted" successfully
-	 * and we will get a TX status notification eventually,
-	 * regardless of the value of ret. "ret" only indicates
-	 * whether or not we should update the write pointer.
-	 */
-	if (iwl_queue_space(q) < q->high_mark) {
-		if (wait_write_ptr) {
-			txq->need_update = 1;
-			iwl_txq_update_write_ptr(trans, txq);
-		} else {
-			iwl_stop_queue(trans, txq);
-		}
-	}
-	spin_unlock(&txq->lock);
-	return 0;
- out_err:
-	spin_unlock(&txq->lock);
-	return -1;
-}
-
-=======
->>>>>>> 0751f865
 static int iwl_trans_pcie_start_hw(struct iwl_trans *trans)
 {
 	struct iwl_trans_pcie *trans_pcie = IWL_TRANS_GET_PCIE_TRANS(trans);
@@ -1397,30 +651,6 @@
 	}
 }
 
-<<<<<<< HEAD
-static void iwl_trans_pcie_reclaim(struct iwl_trans *trans, int txq_id, int ssn,
-				   struct sk_buff_head *skbs)
-{
-	struct iwl_trans_pcie *trans_pcie = IWL_TRANS_GET_PCIE_TRANS(trans);
-	struct iwl_tx_queue *txq = &trans_pcie->txq[txq_id];
-	/* n_bd is usually 256 => n_bd - 1 = 0xff */
-	int tfd_num = ssn & (txq->q.n_bd - 1);
-
-	spin_lock(&txq->lock);
-
-	if (txq->q.read_ptr != tfd_num) {
-		IWL_DEBUG_TX_REPLY(trans, "[Q %d] %d -> %d (%d)\n",
-				   txq_id, txq->q.read_ptr, tfd_num, ssn);
-		iwl_tx_queue_reclaim(trans, txq_id, tfd_num, skbs);
-		if (iwl_queue_space(&txq->q) > txq->q.low_mark)
-			iwl_wake_queue(trans, txq);
-	}
-
-	spin_unlock(&txq->lock);
-}
-
-=======
->>>>>>> 0751f865
 static void iwl_trans_pcie_write8(struct iwl_trans *trans, u32 ofs, u8 val)
 {
 	writeb(val, IWL_TRANS_GET_PCIE_TRANS(trans)->hw_base + ofs);
