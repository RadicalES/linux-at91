--- conflicted
+++ resolved
@@ -2215,8 +2215,6 @@
 	return ret;
 }
 
-<<<<<<< HEAD
-=======
 static int nfs4_find_root_sec(struct nfs_server *server, struct nfs_fh *fhandle,
 			      struct nfs_fsinfo *info)
 {
@@ -2245,28 +2243,12 @@
 	return status;
 }
 
->>>>>>> d762f438
 /*
  * get the file handle for the "/" directory on the server
  */
 static int nfs4_proc_get_root(struct nfs_server *server, struct nfs_fh *fhandle,
 			      struct nfs_fsinfo *info)
 {
-<<<<<<< HEAD
-	int i, len, status = 0;
-	rpc_authflavor_t flav_array[NFS_MAX_SECFLAVORS + 2];
-
-	flav_array[0] = RPC_AUTH_UNIX;
-	len = gss_mech_list_pseudoflavors(&flav_array[1]);
-	flav_array[1+len] = RPC_AUTH_NULL;
-	len += 2;
-
-	for (i = 0; i < len; i++) {
-		status = nfs4_lookup_root_sec(server, fhandle, info, flav_array[i]);
-		if (status != -EPERM)
-			break;
-	}
-=======
 	int status = nfs4_lookup_root(server, fhandle, info);
 	if ((status == -NFS4ERR_WRONGSEC) && !(server->flags & NFS_MOUNT_SECFLAVOUR))
 		/*
@@ -2274,7 +2256,6 @@
 		 * by nfs4_map_errors() as this function exits.
 		 */
 		status = nfs4_find_root_sec(server, fhandle, info);
->>>>>>> d762f438
 	if (status == 0)
 		status = nfs4_server_capabilities(server, fhandle);
 	if (status == 0)
@@ -5225,20 +5206,10 @@
 	int status;
 	unsigned *ptr;
 	struct nfs4_session *session = clp->cl_session;
-	long timeout = 0;
-	int err;
 
 	dprintk("--> %s clp=%p session=%p\n", __func__, clp, session);
 
-	do {
-		status = _nfs4_proc_create_session(clp);
-		if (status == -NFS4ERR_DELAY) {
-			err = nfs4_delay(clp->cl_rpcclient, &timeout);
-			if (err)
-				status = err;
-		}
-	} while (status == -NFS4ERR_DELAY);
-
+	status = _nfs4_proc_create_session(clp);
 	if (status)
 		goto out;
 
