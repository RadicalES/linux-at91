/*
 * Copyright (c) 2017 MediaTek Inc.
 * Author: John Crispin <john@phrozen.org>
 *	   Sean Wang <sean.wang@mediatek.com>
 *
 * This program is free software; you can redistribute it and/or modify
 * it under the terms of the GNU General Public License version 2 as
 * published by the Free Software Foundation.
 *
 * This program is distributed in the hope that it will be useful,
 * but WITHOUT ANY WARRANTY; without even the implied warranty of
 * MERCHANTABILITY or FITNESS FOR A PARTICULAR PURPOSE.  See the
 * GNU General Public License for more details.
 */

#include <dt-bindings/interrupt-controller/irq.h>
#include <dt-bindings/interrupt-controller/arm-gic.h>
#include <dt-bindings/clock/mt2701-clk.h>
#include <dt-bindings/pinctrl/mt7623-pinfunc.h>
#include <dt-bindings/power/mt2701-power.h>
#include <dt-bindings/gpio/gpio.h>
#include <dt-bindings/phy/phy.h>
#include <dt-bindings/reset/mt2701-resets.h>
<<<<<<< HEAD
=======
#include <dt-bindings/thermal/thermal.h>
>>>>>>> bb176f67
#include "skeleton64.dtsi"

/ {
	compatible = "mediatek,mt7623";
	interrupt-parent = <&sysirq>;

	cpu_opp_table: opp_table {
		compatible = "operating-points-v2";
		opp-shared;

		opp-98000000 {
			opp-hz = /bits/ 64 <98000000>;
			opp-microvolt = <1050000>;
		};

		opp-198000000 {
			opp-hz = /bits/ 64 <198000000>;
			opp-microvolt = <1050000>;
		};

		opp-398000000 {
			opp-hz = /bits/ 64 <398000000>;
			opp-microvolt = <1050000>;
		};

		opp-598000000 {
			opp-hz = /bits/ 64 <598000000>;
			opp-microvolt = <1050000>;
		};

		opp-747500000 {
			opp-hz = /bits/ 64 <747500000>;
			opp-microvolt = <1050000>;
		};

		opp-1040000000 {
			opp-hz = /bits/ 64 <1040000000>;
			opp-microvolt = <1150000>;
		};

		opp-1196000000 {
			opp-hz = /bits/ 64 <1196000000>;
			opp-microvolt = <1200000>;
		};

		opp-1300000000 {
			opp-hz = /bits/ 64 <1300000000>;
			opp-microvolt = <1300000>;
		};
	};

	cpus {
		#address-cells = <1>;
		#size-cells = <0>;
		enable-method = "mediatek,mt6589-smp";

		cpu0: cpu@0 {
			device_type = "cpu";
			compatible = "arm,cortex-a7";
			reg = <0x0>;
			clocks = <&infracfg CLK_INFRA_CPUSEL>,
				 <&apmixedsys CLK_APMIXED_MAINPLL>;
			clock-names = "cpu", "intermediate";
			operating-points-v2 = <&cpu_opp_table>;
			#cooling-cells = <2>;
			cooling-min-level = <0>;
			cooling-max-level = <7>;
			clock-frequency = <1300000000>;
		};

		cpu1: cpu@1 {
			device_type = "cpu";
			compatible = "arm,cortex-a7";
			reg = <0x1>;
			operating-points-v2 = <&cpu_opp_table>;
			clock-frequency = <1300000000>;
		};

		cpu2: cpu@2 {
			device_type = "cpu";
			compatible = "arm,cortex-a7";
			reg = <0x2>;
			operating-points-v2 = <&cpu_opp_table>;
			clock-frequency = <1300000000>;
		};

		cpu3: cpu@3 {
			device_type = "cpu";
			compatible = "arm,cortex-a7";
			reg = <0x3>;
			operating-points-v2 = <&cpu_opp_table>;
			clock-frequency = <1300000000>;
		};
	};

	system_clk: dummy13m {
		compatible = "fixed-clock";
		clock-frequency = <13000000>;
		#clock-cells = <0>;
	};

	rtc32k: oscillator@1 {
		compatible = "fixed-clock";
		#clock-cells = <0>;
		clock-frequency = <32000>;
		clock-output-names = "rtc32k";
	};

	clk26m: oscillator@0 {
		compatible = "fixed-clock";
		#clock-cells = <0>;
		clock-frequency = <26000000>;
		clock-output-names = "clk26m";
<<<<<<< HEAD
=======
	};

	thermal-zones {
			cpu_thermal: cpu_thermal {
				polling-delay-passive = <1000>;
				polling-delay = <1000>;

				thermal-sensors = <&thermal 0>;

				trips {
					cpu_passive: cpu_passive {
						temperature = <47000>;
						hysteresis = <2000>;
						type = "passive";
					};

					cpu_active: cpu_active {
						temperature = <67000>;
						hysteresis = <2000>;
						type = "active";
					};

					cpu_hot: cpu_hot {
						temperature = <87000>;
						hysteresis = <2000>;
						type = "hot";
					};

					cpu_crit {
						temperature = <107000>;
						hysteresis = <2000>;
						type = "critical";
					};
				};

			cooling-maps {
				map0 {
					trip = <&cpu_passive>;
					cooling-device = <&cpu0 THERMAL_NO_LIMIT THERMAL_NO_LIMIT>;
				};

				map1 {
					trip = <&cpu_active>;
					cooling-device = <&cpu0 THERMAL_NO_LIMIT THERMAL_NO_LIMIT>;
				};

				map2 {
					trip = <&cpu_hot>;
					cooling-device = <&cpu0 THERMAL_NO_LIMIT THERMAL_NO_LIMIT>;
				};
			};
		};
>>>>>>> bb176f67
	};

	timer {
		compatible = "arm,armv7-timer";
		interrupt-parent = <&gic>;
		interrupts = <GIC_PPI 13 (GIC_CPU_MASK_SIMPLE(4) | IRQ_TYPE_LEVEL_HIGH)>,
			     <GIC_PPI 14 (GIC_CPU_MASK_SIMPLE(4) | IRQ_TYPE_LEVEL_HIGH)>,
			     <GIC_PPI 11 (GIC_CPU_MASK_SIMPLE(4) | IRQ_TYPE_LEVEL_HIGH)>,
			     <GIC_PPI 10 (GIC_CPU_MASK_SIMPLE(4) | IRQ_TYPE_LEVEL_HIGH)>;
		clock-frequency = <13000000>;
		arm,cpu-registers-not-fw-configured;
	};

	topckgen: syscon@10000000 {
		compatible = "mediatek,mt7623-topckgen",
			     "mediatek,mt2701-topckgen",
			     "syscon";
		reg = <0 0x10000000 0 0x1000>;
		#clock-cells = <1>;
	};

	infracfg: syscon@10001000 {
		compatible = "mediatek,mt7623-infracfg",
			     "mediatek,mt2701-infracfg",
			     "syscon";
		reg = <0 0x10001000 0 0x1000>;
		#clock-cells = <1>;
		#reset-cells = <1>;
	};

	pericfg: syscon@10003000 {
		compatible =  "mediatek,mt7623-pericfg",
			      "mediatek,mt2701-pericfg",
			      "syscon";
		reg = <0 0x10003000 0 0x1000>;
		#clock-cells = <1>;
		#reset-cells = <1>;
	};

	pio: pinctrl@10005000 {
		compatible = "mediatek,mt7623-pinctrl",
			     "mediatek,mt2701-pinctrl";
		reg = <0 0x1000b000 0 0x1000>;
		mediatek,pctl-regmap = <&syscfg_pctl_a>;
		pins-are-numbered;
		gpio-controller;
		#gpio-cells = <2>;
		interrupt-controller;
		interrupt-parent = <&gic>;
		#interrupt-cells = <2>;
		interrupts = <GIC_SPI 113 IRQ_TYPE_LEVEL_HIGH>,
			     <GIC_SPI 114 IRQ_TYPE_LEVEL_HIGH>;
	};

	syscfg_pctl_a: syscfg@10005000 {
		compatible = "mediatek,mt7623-pctl-a-syscfg", "syscon";
		reg = <0 0x10005000 0 0x1000>;
	};

	scpsys: scpsys@10006000 {
		compatible = "mediatek,mt7623-scpsys",
			     "mediatek,mt2701-scpsys",
			     "syscon";
		#power-domain-cells = <1>;
		reg = <0 0x10006000 0 0x1000>;
		infracfg = <&infracfg>;
		clocks = <&topckgen CLK_TOP_MM_SEL>,
			 <&topckgen CLK_TOP_MFG_SEL>,
			 <&topckgen CLK_TOP_ETHIF_SEL>;
		clock-names = "mm", "mfg", "ethif";
	};

	watchdog: watchdog@10007000 {
		compatible = "mediatek,mt7623-wdt",
			     "mediatek,mt6589-wdt";
		reg = <0 0x10007000 0 0x100>;
	};

	timer: timer@10008000 {
		compatible = "mediatek,mt7623-timer",
			     "mediatek,mt6577-timer";
		reg = <0 0x10008000 0 0x80>;
		interrupts = <GIC_SPI 112 IRQ_TYPE_LEVEL_LOW>;
		clocks = <&system_clk>, <&rtc32k>;
		clock-names = "system-clk", "rtc-clk";
	};

	pwrap: pwrap@1000d000 {
		compatible = "mediatek,mt7623-pwrap",
			     "mediatek,mt2701-pwrap";
		reg = <0 0x1000d000 0 0x1000>;
		reg-names = "pwrap";
		interrupts = <GIC_SPI 115 IRQ_TYPE_LEVEL_HIGH>;
		resets = <&infracfg MT2701_INFRA_PMIC_WRAP_RST>;
		reset-names = "pwrap";
		clocks = <&infracfg CLK_INFRA_PMICSPI>,
			 <&infracfg CLK_INFRA_PMICWRAP>;
		clock-names = "spi", "wrap";
	};

<<<<<<< HEAD
	cir: cir@0x10013000 {
=======
	cir: cir@10013000 {
>>>>>>> bb176f67
		compatible = "mediatek,mt7623-cir";
		reg = <0 0x10013000 0 0x1000>;
		interrupts = <GIC_SPI 87 IRQ_TYPE_LEVEL_LOW>;
		clocks = <&infracfg CLK_INFRA_IRRX>;
		clock-names = "clk";
		status = "disabled";
	};

	sysirq: interrupt-controller@10200100 {
		compatible = "mediatek,mt7623-sysirq",
			     "mediatek,mt6577-sysirq";
		interrupt-controller;
		#interrupt-cells = <3>;
		interrupt-parent = <&gic>;
		reg = <0 0x10200100 0 0x1c>;
	};

	efuse: efuse@10206000 {
		compatible = "mediatek,mt7623-efuse",
			     "mediatek,mt8173-efuse";
<<<<<<< HEAD
		reg	   = <0 0x10206000 0 0x1000>;
=======
		reg = <0 0x10206000 0 0x1000>;
>>>>>>> bb176f67
		#address-cells = <1>;
		#size-cells = <1>;
		thermal_calibration_data: calib@424 {
			reg = <0x424 0xc>;
		};
	};

	apmixedsys: syscon@10209000 {
		compatible = "mediatek,mt7623-apmixedsys",
			     "mediatek,mt2701-apmixedsys",
			     "syscon";
		reg = <0 0x10209000 0 0x1000>;
		#clock-cells = <1>;
	};

	rng: rng@1020f000 {
		compatible = "mediatek,mt7623-rng";
		reg = <0 0x1020f000 0 0x1000>;
		clocks = <&infracfg CLK_INFRA_TRNG>;
		clock-names = "rng";
	};

	gic: interrupt-controller@10211000 {
		compatible = "arm,cortex-a7-gic";
		interrupt-controller;
		#interrupt-cells = <3>;
		interrupt-parent = <&gic>;
		reg = <0 0x10211000 0 0x1000>,
		      <0 0x10212000 0 0x2000>,
		      <0 0x10214000 0 0x2000>,
		      <0 0x10216000 0 0x2000>;
	};

	auxadc: adc@11001000 {
		compatible = "mediatek,mt7623-auxadc",
			     "mediatek,mt2701-auxadc";
		reg = <0 0x11001000 0 0x1000>;
		clocks = <&pericfg CLK_PERI_AUXADC>;
		clock-names = "main";
		#io-channel-cells = <1>;
	};

	uart0: serial@11002000 {
		compatible = "mediatek,mt7623-uart",
			     "mediatek,mt6577-uart";
		reg = <0 0x11002000 0 0x400>;
		interrupts = <GIC_SPI 51 IRQ_TYPE_LEVEL_LOW>;
		clocks = <&pericfg CLK_PERI_UART0_SEL>,
			 <&pericfg CLK_PERI_UART0>;
		clock-names = "baud", "bus";
		status = "disabled";
	};

	uart1: serial@11003000 {
		compatible = "mediatek,mt7623-uart",
			     "mediatek,mt6577-uart";
		reg = <0 0x11003000 0 0x400>;
		interrupts = <GIC_SPI 52 IRQ_TYPE_LEVEL_LOW>;
		clocks = <&pericfg CLK_PERI_UART1_SEL>,
			 <&pericfg CLK_PERI_UART1>;
		clock-names = "baud", "bus";
		status = "disabled";
	};

	uart2: serial@11004000 {
		compatible = "mediatek,mt7623-uart",
			     "mediatek,mt6577-uart";
		reg = <0 0x11004000 0 0x400>;
		interrupts = <GIC_SPI 53 IRQ_TYPE_LEVEL_LOW>;
		clocks = <&pericfg CLK_PERI_UART2_SEL>,
			 <&pericfg CLK_PERI_UART2>;
		clock-names = "baud", "bus";
		status = "disabled";
	};

	uart3: serial@11005000 {
		compatible = "mediatek,mt7623-uart",
			     "mediatek,mt6577-uart";
		reg = <0 0x11005000 0 0x400>;
		interrupts = <GIC_SPI 54 IRQ_TYPE_LEVEL_LOW>;
		clocks = <&pericfg CLK_PERI_UART3_SEL>,
			 <&pericfg CLK_PERI_UART3>;
		clock-names = "baud", "bus";
		status = "disabled";
	};

	pwm: pwm@11006000 {
		compatible = "mediatek,mt7623-pwm";
		reg = <0 0x11006000 0 0x1000>;
		#pwm-cells = <2>;
		clocks = <&topckgen CLK_TOP_PWM_SEL>,
			 <&pericfg CLK_PERI_PWM>,
			 <&pericfg CLK_PERI_PWM1>,
			 <&pericfg CLK_PERI_PWM2>,
			 <&pericfg CLK_PERI_PWM3>,
			 <&pericfg CLK_PERI_PWM4>,
			 <&pericfg CLK_PERI_PWM5>;
		clock-names = "top", "main", "pwm1", "pwm2",
			      "pwm3", "pwm4", "pwm5";
		status = "disabled";
	};

	i2c0: i2c@11007000 {
		compatible = "mediatek,mt7623-i2c",
			     "mediatek,mt6577-i2c";
		reg = <0 0x11007000 0 0x70>,
		      <0 0x11000200 0 0x80>;
		interrupts = <GIC_SPI 44 IRQ_TYPE_LEVEL_LOW>;
		clock-div = <16>;
		clocks = <&pericfg CLK_PERI_I2C0>,
			 <&pericfg CLK_PERI_AP_DMA>;
		clock-names = "main", "dma";
		#address-cells = <1>;
		#size-cells = <0>;
		status = "disabled";
	};

	i2c1: i2c@11008000 {
		compatible = "mediatek,mt7623-i2c",
			     "mediatek,mt6577-i2c";
		reg = <0 0x11008000 0 0x70>,
		      <0 0x11000280 0 0x80>;
		interrupts = <GIC_SPI 45 IRQ_TYPE_LEVEL_LOW>;
		clock-div = <16>;
		clocks = <&pericfg CLK_PERI_I2C1>,
			 <&pericfg CLK_PERI_AP_DMA>;
		clock-names = "main", "dma";
		#address-cells = <1>;
		#size-cells = <0>;
		status = "disabled";
	};

	i2c2: i2c@11009000 {
		compatible = "mediatek,mt7623-i2c",
			     "mediatek,mt6577-i2c";
		reg = <0 0x11009000 0 0x70>,
		      <0 0x11000300 0 0x80>;
		interrupts = <GIC_SPI 46 IRQ_TYPE_LEVEL_LOW>;
		clock-div = <16>;
		clocks = <&pericfg CLK_PERI_I2C2>,
			 <&pericfg CLK_PERI_AP_DMA>;
		clock-names = "main", "dma";
		#address-cells = <1>;
		#size-cells = <0>;
		status = "disabled";
	};

	spi0: spi@1100a000 {
		compatible = "mediatek,mt7623-spi",
			     "mediatek,mt2701-spi";
		#address-cells = <1>;
		#size-cells = <0>;
		reg = <0 0x1100a000 0 0x100>;
		interrupts = <GIC_SPI 78 IRQ_TYPE_LEVEL_LOW>;
		clocks = <&topckgen CLK_TOP_SYSPLL3_D2>,
			 <&topckgen CLK_TOP_SPI0_SEL>,
			 <&pericfg CLK_PERI_SPI0>;
		clock-names = "parent-clk", "sel-clk", "spi-clk";
		status = "disabled";
	};

	thermal: thermal@1100b000 {
		#thermal-sensor-cells = <1>;
		compatible = "mediatek,mt7623-thermal",
			     "mediatek,mt2701-thermal";
		reg = <0 0x1100b000 0 0x1000>;
		interrupts = <0 70 IRQ_TYPE_LEVEL_LOW>;
		clocks = <&pericfg CLK_PERI_THERM>, <&pericfg CLK_PERI_AUXADC>;
		clock-names = "therm", "auxadc";
		resets = <&pericfg MT2701_PERI_THERM_SW_RST>;
		reset-names = "therm";
		mediatek,auxadc = <&auxadc>;
		mediatek,apmixedsys = <&apmixedsys>;
		nvmem-cells = <&thermal_calibration_data>;
		nvmem-cell-names = "calibration-data";
	};

<<<<<<< HEAD
=======
	nandc: nfi@1100d000 {
		compatible = "mediatek,mt7623-nfc",
			     "mediatek,mt2701-nfc";
		reg = <0 0x1100d000 0 0x1000>;
		interrupts = <GIC_SPI 56 IRQ_TYPE_LEVEL_LOW>;
		power-domains = <&scpsys MT2701_POWER_DOMAIN_IFR_MSC>;
		clocks = <&pericfg CLK_PERI_NFI>,
			 <&pericfg CLK_PERI_NFI_PAD>;
		clock-names = "nfi_clk", "pad_clk";
		status = "disabled";
		ecc-engine = <&bch>;
		#address-cells = <1>;
		#size-cells = <0>;
	};

	bch: ecc@1100e000 {
		compatible = "mediatek,mt7623-ecc",
			     "mediatek,mt2701-ecc";
		reg = <0 0x1100e000 0 0x1000>;
		interrupts = <GIC_SPI 55 IRQ_TYPE_LEVEL_LOW>;
		clocks = <&pericfg CLK_PERI_NFI_ECC>;
		clock-names = "nfiecc_clk";
		status = "disabled";
	};

>>>>>>> bb176f67
	spi1: spi@11016000 {
		compatible = "mediatek,mt7623-spi",
			     "mediatek,mt2701-spi";
		#address-cells = <1>;
		#size-cells = <0>;
		reg = <0 0x11016000 0 0x100>;
		interrupts = <GIC_SPI 79 IRQ_TYPE_LEVEL_LOW>;
		clocks = <&topckgen CLK_TOP_SYSPLL3_D2>,
			 <&topckgen CLK_TOP_SPI1_SEL>,
			 <&pericfg CLK_PERI_SPI1>;
		clock-names = "parent-clk", "sel-clk", "spi-clk";
		status = "disabled";
	};

	spi2: spi@11017000 {
		compatible = "mediatek,mt7623-spi",
			     "mediatek,mt2701-spi";
		#address-cells = <1>;
		#size-cells = <0>;
		reg = <0 0x11017000 0 0x1000>;
		interrupts = <GIC_SPI 142 IRQ_TYPE_LEVEL_LOW>;
		clocks = <&topckgen CLK_TOP_SYSPLL3_D2>,
			 <&topckgen CLK_TOP_SPI2_SEL>,
			 <&pericfg CLK_PERI_SPI2>;
		clock-names = "parent-clk", "sel-clk", "spi-clk";
		status = "disabled";
	};

<<<<<<< HEAD
	nandc: nfi@1100d000 {
		compatible = "mediatek,mt7623-nfc",
			     "mediatek,mt2701-nfc";
		reg = <0 0x1100d000 0 0x1000>;
		interrupts = <GIC_SPI 56 IRQ_TYPE_LEVEL_LOW>;
		power-domains = <&scpsys MT2701_POWER_DOMAIN_IFR_MSC>;
		clocks = <&pericfg CLK_PERI_NFI>,
			 <&pericfg CLK_PERI_NFI_PAD>;
		clock-names = "nfi_clk", "pad_clk";
		status = "disabled";
		ecc-engine = <&bch>;
		#address-cells = <1>;
		#size-cells = <0>;
	};

	bch: ecc@1100e000 {
		compatible = "mediatek,mt7623-ecc",
			     "mediatek,mt2701-ecc";
		reg = <0 0x1100e000 0 0x1000>;
		interrupts = <GIC_SPI 55 IRQ_TYPE_LEVEL_LOW>;
		clocks = <&pericfg CLK_PERI_NFI_ECC>;
		clock-names = "nfiecc_clk";
		status = "disabled";
	};

=======
>>>>>>> bb176f67
	afe: audio-controller@11220000 {
		compatible = "mediatek,mt7623-audio",
			     "mediatek,mt2701-audio";
		reg = <0 0x11220000 0 0x2000>,
		      <0 0x112a0000 0 0x20000>;
		interrupts = <GIC_SPI 132 IRQ_TYPE_LEVEL_LOW>;
		power-domains = <&scpsys MT2701_POWER_DOMAIN_IFR_MSC>;

		clocks = <&infracfg CLK_INFRA_AUDIO>,
			 <&topckgen CLK_TOP_AUD_MUX1_SEL>,
			 <&topckgen CLK_TOP_AUD_MUX2_SEL>,
			 <&topckgen CLK_TOP_AUD_MUX1_DIV>,
			 <&topckgen CLK_TOP_AUD_MUX2_DIV>,
			 <&topckgen CLK_TOP_AUD_48K_TIMING>,
			 <&topckgen CLK_TOP_AUD_44K_TIMING>,
			 <&topckgen CLK_TOP_AUDPLL_MUX_SEL>,
			 <&topckgen CLK_TOP_APLL_SEL>,
			 <&topckgen CLK_TOP_AUD1PLL_98M>,
			 <&topckgen CLK_TOP_AUD2PLL_90M>,
			 <&topckgen CLK_TOP_HADDS2PLL_98M>,
			 <&topckgen CLK_TOP_HADDS2PLL_294M>,
			 <&topckgen CLK_TOP_AUDPLL>,
			 <&topckgen CLK_TOP_AUDPLL_D4>,
			 <&topckgen CLK_TOP_AUDPLL_D8>,
			 <&topckgen CLK_TOP_AUDPLL_D16>,
			 <&topckgen CLK_TOP_AUDPLL_D24>,
			 <&topckgen CLK_TOP_AUDINTBUS_SEL>,
			 <&clk26m>,
			 <&topckgen CLK_TOP_SYSPLL1_D4>,
			 <&topckgen CLK_TOP_AUD_K1_SRC_SEL>,
			 <&topckgen CLK_TOP_AUD_K2_SRC_SEL>,
			 <&topckgen CLK_TOP_AUD_K3_SRC_SEL>,
			 <&topckgen CLK_TOP_AUD_K4_SRC_SEL>,
			 <&topckgen CLK_TOP_AUD_K5_SRC_SEL>,
			 <&topckgen CLK_TOP_AUD_K6_SRC_SEL>,
			 <&topckgen CLK_TOP_AUD_K1_SRC_DIV>,
			 <&topckgen CLK_TOP_AUD_K2_SRC_DIV>,
			 <&topckgen CLK_TOP_AUD_K3_SRC_DIV>,
			 <&topckgen CLK_TOP_AUD_K4_SRC_DIV>,
			 <&topckgen CLK_TOP_AUD_K5_SRC_DIV>,
			 <&topckgen CLK_TOP_AUD_K6_SRC_DIV>,
			 <&topckgen CLK_TOP_AUD_I2S1_MCLK>,
			 <&topckgen CLK_TOP_AUD_I2S2_MCLK>,
			 <&topckgen CLK_TOP_AUD_I2S3_MCLK>,
			 <&topckgen CLK_TOP_AUD_I2S4_MCLK>,
			 <&topckgen CLK_TOP_AUD_I2S5_MCLK>,
			 <&topckgen CLK_TOP_AUD_I2S6_MCLK>,
			 <&topckgen CLK_TOP_ASM_M_SEL>,
			 <&topckgen CLK_TOP_ASM_H_SEL>,
			 <&topckgen CLK_TOP_UNIVPLL2_D4>,
			 <&topckgen CLK_TOP_UNIVPLL2_D2>,
			 <&topckgen CLK_TOP_SYSPLL_D5>;

		clock-names = "infra_sys_audio_clk",
			 "top_audio_mux1_sel",
			 "top_audio_mux2_sel",
			 "top_audio_mux1_div",
			 "top_audio_mux2_div",
			 "top_audio_48k_timing",
			 "top_audio_44k_timing",
			 "top_audpll_mux_sel",
			 "top_apll_sel",
			 "top_aud1_pll_98M",
			 "top_aud2_pll_90M",
			 "top_hadds2_pll_98M",
			 "top_hadds2_pll_294M",
			 "top_audpll",
			 "top_audpll_d4",
			 "top_audpll_d8",
			 "top_audpll_d16",
			 "top_audpll_d24",
			 "top_audintbus_sel",
			 "clk_26m",
			 "top_syspll1_d4",
			 "top_aud_k1_src_sel",
			 "top_aud_k2_src_sel",
			 "top_aud_k3_src_sel",
			 "top_aud_k4_src_sel",
			 "top_aud_k5_src_sel",
			 "top_aud_k6_src_sel",
			 "top_aud_k1_src_div",
			 "top_aud_k2_src_div",
			 "top_aud_k3_src_div",
			 "top_aud_k4_src_div",
			 "top_aud_k5_src_div",
			 "top_aud_k6_src_div",
			 "top_aud_i2s1_mclk",
			 "top_aud_i2s2_mclk",
			 "top_aud_i2s3_mclk",
			 "top_aud_i2s4_mclk",
			 "top_aud_i2s5_mclk",
			 "top_aud_i2s6_mclk",
			 "top_asm_m_sel",
			 "top_asm_h_sel",
			 "top_univpll2_d4",
			 "top_univpll2_d2",
			 "top_syspll_d5";
	};

	mmc0: mmc@11230000 {
		compatible = "mediatek,mt7623-mmc",
			     "mediatek,mt8135-mmc";
		reg = <0 0x11230000 0 0x1000>;
		interrupts = <GIC_SPI 39 IRQ_TYPE_LEVEL_LOW>;
		clocks = <&pericfg CLK_PERI_MSDC30_0>,
			 <&topckgen CLK_TOP_MSDC30_0_SEL>;
		clock-names = "source", "hclk";
		status = "disabled";
	};

	mmc1: mmc@11240000 {
		compatible = "mediatek,mt7623-mmc",
			     "mediatek,mt8135-mmc";
		reg = <0 0x11240000 0 0x1000>;
<<<<<<< HEAD
		interrupts = <GIC_SPI 72 IRQ_TYPE_LEVEL_LOW>;
=======
		interrupts = <GIC_SPI 40 IRQ_TYPE_LEVEL_LOW>;
>>>>>>> bb176f67
		clocks = <&pericfg CLK_PERI_MSDC30_1>,
			 <&topckgen CLK_TOP_MSDC30_1_SEL>;
		clock-names = "source", "hclk";
		status = "disabled";
	};

<<<<<<< HEAD
=======
	hifsys: syscon@1a000000 {
		compatible = "mediatek,mt7623-hifsys",
			     "mediatek,mt2701-hifsys",
			     "syscon";
		reg = <0 0x1a000000 0 0x1000>;
		#clock-cells = <1>;
		#reset-cells = <1>;
	};

>>>>>>> bb176f67
	usb1: usb@1a1c0000 {
		compatible = "mediatek,mt7623-xhci",
			     "mediatek,mt8173-xhci";
		reg = <0 0x1a1c0000 0 0x1000>,
		      <0 0x1a1c4700 0 0x0100>;
		reg-names = "mac", "ippc";
		interrupts = <GIC_SPI 196 IRQ_TYPE_LEVEL_LOW>;
		clocks = <&hifsys CLK_HIFSYS_USB0PHY>,
			 <&topckgen CLK_TOP_ETHIF_SEL>;
		clock-names = "sys_ck", "free_ck";
		power-domains = <&scpsys MT2701_POWER_DOMAIN_HIF>;
		phys = <&u2port0 PHY_TYPE_USB2>, <&u3port0 PHY_TYPE_USB3>;
		status = "disabled";
	};

	u3phy1: usb-phy@1a1c4000 {
<<<<<<< HEAD
		compatible = "mediatek,mt7623-u3phy", "mediatek,mt2701-u3phy";
=======
		compatible = "mediatek,mt7623-u3phy",
			     "mediatek,mt2701-u3phy";
>>>>>>> bb176f67
		reg = <0 0x1a1c4000 0 0x0700>;
		clocks = <&clk26m>;
		clock-names = "u3phya_ref";
		#address-cells = <2>;
		#size-cells = <2>;
		ranges;
		status = "disabled";

		u2port0: usb-phy@1a1c4800 {
			reg = <0 0x1a1c4800 0 0x0100>;
			#phy-cells = <1>;
			status = "okay";
		};

		u3port0: usb-phy@1a1c4900 {
			reg = <0 0x1a1c4900 0 0x0700>;
			#phy-cells = <1>;
			status = "okay";
		};
	};

	usb2: usb@1a240000 {
		compatible = "mediatek,mt7623-xhci",
			     "mediatek,mt8173-xhci";
		reg = <0 0x1a240000 0 0x1000>,
		      <0 0x1a244700 0 0x0100>;
		reg-names = "mac", "ippc";
		interrupts = <GIC_SPI 197 IRQ_TYPE_LEVEL_LOW>;
		clocks = <&hifsys CLK_HIFSYS_USB1PHY>,
			 <&topckgen CLK_TOP_ETHIF_SEL>;
		clock-names = "sys_ck", "free_ck";
		power-domains = <&scpsys MT2701_POWER_DOMAIN_HIF>;
		phys = <&u2port1 PHY_TYPE_USB2>, <&u3port1 PHY_TYPE_USB3>;
		status = "disabled";
	};

	u3phy2: usb-phy@1a244000 {
<<<<<<< HEAD
		compatible = "mediatek,mt7623-u3phy", "mediatek,mt2701-u3phy";
=======
		compatible = "mediatek,mt7623-u3phy",
			     "mediatek,mt2701-u3phy";
>>>>>>> bb176f67
		reg = <0 0x1a244000 0 0x0700>;
		clocks = <&clk26m>;
		clock-names = "u3phya_ref";
		#address-cells = <2>;
		#size-cells = <2>;
		ranges;
		status = "disabled";

		u2port1: usb-phy@1a244800 {
			reg = <0 0x1a244800 0 0x0100>;
			#phy-cells = <1>;
			status = "okay";
		};

		u3port1: usb-phy@1a244900 {
			reg = <0 0x1a244900 0 0x0700>;
			#phy-cells = <1>;
			status = "okay";
		};
	};

<<<<<<< HEAD
	hifsys: syscon@1a000000 {
		compatible = "mediatek,mt7623-hifsys",
			     "mediatek,mt2701-hifsys",
			     "syscon";
		reg = <0 0x1a000000 0 0x1000>;
		#clock-cells = <1>;
		#reset-cells = <1>;
	};

=======
>>>>>>> bb176f67
	ethsys: syscon@1b000000 {
		compatible = "mediatek,mt7623-ethsys",
			     "mediatek,mt2701-ethsys",
			     "syscon";
		reg = <0 0x1b000000 0 0x1000>;
		#clock-cells = <1>;
	};

	eth: ethernet@1b100000 {
<<<<<<< HEAD
		compatible = "mediatek,mt2701-eth", "syscon";
=======
		compatible = "mediatek,mt7623-eth",
			     "mediatek,mt2701-eth",
			     "syscon";
>>>>>>> bb176f67
		reg = <0 0x1b100000 0 0x20000>;
		interrupts = <GIC_SPI 200 IRQ_TYPE_LEVEL_LOW>,
			     <GIC_SPI 199 IRQ_TYPE_LEVEL_LOW>,
			     <GIC_SPI 198 IRQ_TYPE_LEVEL_LOW>;
		clocks = <&topckgen CLK_TOP_ETHIF_SEL>,
			 <&ethsys CLK_ETHSYS_ESW>,
			 <&ethsys CLK_ETHSYS_GP1>,
			 <&ethsys CLK_ETHSYS_GP2>,
			 <&apmixedsys CLK_APMIXED_TRGPLL>;
		clock-names = "ethif", "esw", "gp1", "gp2", "trgpll";
<<<<<<< HEAD
=======
		resets = <&ethsys MT2701_ETHSYS_FE_RST>,
			 <&ethsys MT2701_ETHSYS_GMAC_RST>,
			 <&ethsys MT2701_ETHSYS_PPE_RST>;
		reset-names = "fe", "gmac", "ppe";
>>>>>>> bb176f67
		power-domains = <&scpsys MT2701_POWER_DOMAIN_ETH>;
		mediatek,ethsys = <&ethsys>;
		mediatek,pctl = <&syscfg_pctl_a>;
		#address-cells = <1>;
		#size-cells = <0>;
		status = "disabled";
	};

	crypto: crypto@1b240000 {
		compatible = "mediatek,mt7623-crypto";
		reg = <0 0x1b240000 0 0x20000>;
		interrupts = <GIC_SPI 82 IRQ_TYPE_LEVEL_LOW>,
			     <GIC_SPI 83 IRQ_TYPE_LEVEL_LOW>,
			     <GIC_SPI 84 IRQ_TYPE_LEVEL_LOW>,
			     <GIC_SPI 91 IRQ_TYPE_LEVEL_LOW>,
			     <GIC_SPI 97 IRQ_TYPE_LEVEL_LOW>;
		clocks = <&topckgen CLK_TOP_ETHIF_SEL>,
			 <&ethsys CLK_ETHSYS_CRYPTO>;
		clock-names = "ethif","cryp";
		power-domains = <&scpsys MT2701_POWER_DOMAIN_ETH>;
		status = "disabled";
	};
};<|MERGE_RESOLUTION|>--- conflicted
+++ resolved
@@ -21,10 +21,7 @@
 #include <dt-bindings/gpio/gpio.h>
 #include <dt-bindings/phy/phy.h>
 #include <dt-bindings/reset/mt2701-resets.h>
-<<<<<<< HEAD
-=======
 #include <dt-bindings/thermal/thermal.h>
->>>>>>> bb176f67
 #include "skeleton64.dtsi"
 
 / {
@@ -138,8 +135,6 @@
 		#clock-cells = <0>;
 		clock-frequency = <26000000>;
 		clock-output-names = "clk26m";
-<<<<<<< HEAD
-=======
 	};
 
 	thermal-zones {
@@ -192,7 +187,6 @@
 				};
 			};
 		};
->>>>>>> bb176f67
 	};
 
 	timer {
@@ -293,11 +287,7 @@
 		clock-names = "spi", "wrap";
 	};
 
-<<<<<<< HEAD
-	cir: cir@0x10013000 {
-=======
 	cir: cir@10013000 {
->>>>>>> bb176f67
 		compatible = "mediatek,mt7623-cir";
 		reg = <0 0x10013000 0 0x1000>;
 		interrupts = <GIC_SPI 87 IRQ_TYPE_LEVEL_LOW>;
@@ -318,11 +308,7 @@
 	efuse: efuse@10206000 {
 		compatible = "mediatek,mt7623-efuse",
 			     "mediatek,mt8173-efuse";
-<<<<<<< HEAD
-		reg	   = <0 0x10206000 0 0x1000>;
-=======
 		reg = <0 0x10206000 0 0x1000>;
->>>>>>> bb176f67
 		#address-cells = <1>;
 		#size-cells = <1>;
 		thermal_calibration_data: calib@424 {
@@ -500,8 +486,6 @@
 		nvmem-cell-names = "calibration-data";
 	};
 
-<<<<<<< HEAD
-=======
 	nandc: nfi@1100d000 {
 		compatible = "mediatek,mt7623-nfc",
 			     "mediatek,mt2701-nfc";
@@ -527,7 +511,6 @@
 		status = "disabled";
 	};
 
->>>>>>> bb176f67
 	spi1: spi@11016000 {
 		compatible = "mediatek,mt7623-spi",
 			     "mediatek,mt2701-spi";
@@ -556,34 +539,6 @@
 		status = "disabled";
 	};
 
-<<<<<<< HEAD
-	nandc: nfi@1100d000 {
-		compatible = "mediatek,mt7623-nfc",
-			     "mediatek,mt2701-nfc";
-		reg = <0 0x1100d000 0 0x1000>;
-		interrupts = <GIC_SPI 56 IRQ_TYPE_LEVEL_LOW>;
-		power-domains = <&scpsys MT2701_POWER_DOMAIN_IFR_MSC>;
-		clocks = <&pericfg CLK_PERI_NFI>,
-			 <&pericfg CLK_PERI_NFI_PAD>;
-		clock-names = "nfi_clk", "pad_clk";
-		status = "disabled";
-		ecc-engine = <&bch>;
-		#address-cells = <1>;
-		#size-cells = <0>;
-	};
-
-	bch: ecc@1100e000 {
-		compatible = "mediatek,mt7623-ecc",
-			     "mediatek,mt2701-ecc";
-		reg = <0 0x1100e000 0 0x1000>;
-		interrupts = <GIC_SPI 55 IRQ_TYPE_LEVEL_LOW>;
-		clocks = <&pericfg CLK_PERI_NFI_ECC>;
-		clock-names = "nfiecc_clk";
-		status = "disabled";
-	};
-
-=======
->>>>>>> bb176f67
 	afe: audio-controller@11220000 {
 		compatible = "mediatek,mt7623-audio",
 			     "mediatek,mt2701-audio";
@@ -698,19 +653,13 @@
 		compatible = "mediatek,mt7623-mmc",
 			     "mediatek,mt8135-mmc";
 		reg = <0 0x11240000 0 0x1000>;
-<<<<<<< HEAD
-		interrupts = <GIC_SPI 72 IRQ_TYPE_LEVEL_LOW>;
-=======
 		interrupts = <GIC_SPI 40 IRQ_TYPE_LEVEL_LOW>;
->>>>>>> bb176f67
 		clocks = <&pericfg CLK_PERI_MSDC30_1>,
 			 <&topckgen CLK_TOP_MSDC30_1_SEL>;
 		clock-names = "source", "hclk";
 		status = "disabled";
 	};
 
-<<<<<<< HEAD
-=======
 	hifsys: syscon@1a000000 {
 		compatible = "mediatek,mt7623-hifsys",
 			     "mediatek,mt2701-hifsys",
@@ -720,7 +669,6 @@
 		#reset-cells = <1>;
 	};
 
->>>>>>> bb176f67
 	usb1: usb@1a1c0000 {
 		compatible = "mediatek,mt7623-xhci",
 			     "mediatek,mt8173-xhci";
@@ -737,12 +685,8 @@
 	};
 
 	u3phy1: usb-phy@1a1c4000 {
-<<<<<<< HEAD
-		compatible = "mediatek,mt7623-u3phy", "mediatek,mt2701-u3phy";
-=======
 		compatible = "mediatek,mt7623-u3phy",
 			     "mediatek,mt2701-u3phy";
->>>>>>> bb176f67
 		reg = <0 0x1a1c4000 0 0x0700>;
 		clocks = <&clk26m>;
 		clock-names = "u3phya_ref";
@@ -780,12 +724,8 @@
 	};
 
 	u3phy2: usb-phy@1a244000 {
-<<<<<<< HEAD
-		compatible = "mediatek,mt7623-u3phy", "mediatek,mt2701-u3phy";
-=======
 		compatible = "mediatek,mt7623-u3phy",
 			     "mediatek,mt2701-u3phy";
->>>>>>> bb176f67
 		reg = <0 0x1a244000 0 0x0700>;
 		clocks = <&clk26m>;
 		clock-names = "u3phya_ref";
@@ -807,18 +747,6 @@
 		};
 	};
 
-<<<<<<< HEAD
-	hifsys: syscon@1a000000 {
-		compatible = "mediatek,mt7623-hifsys",
-			     "mediatek,mt2701-hifsys",
-			     "syscon";
-		reg = <0 0x1a000000 0 0x1000>;
-		#clock-cells = <1>;
-		#reset-cells = <1>;
-	};
-
-=======
->>>>>>> bb176f67
 	ethsys: syscon@1b000000 {
 		compatible = "mediatek,mt7623-ethsys",
 			     "mediatek,mt2701-ethsys",
@@ -828,13 +756,9 @@
 	};
 
 	eth: ethernet@1b100000 {
-<<<<<<< HEAD
-		compatible = "mediatek,mt2701-eth", "syscon";
-=======
 		compatible = "mediatek,mt7623-eth",
 			     "mediatek,mt2701-eth",
 			     "syscon";
->>>>>>> bb176f67
 		reg = <0 0x1b100000 0 0x20000>;
 		interrupts = <GIC_SPI 200 IRQ_TYPE_LEVEL_LOW>,
 			     <GIC_SPI 199 IRQ_TYPE_LEVEL_LOW>,
@@ -845,13 +769,10 @@
 			 <&ethsys CLK_ETHSYS_GP2>,
 			 <&apmixedsys CLK_APMIXED_TRGPLL>;
 		clock-names = "ethif", "esw", "gp1", "gp2", "trgpll";
-<<<<<<< HEAD
-=======
 		resets = <&ethsys MT2701_ETHSYS_FE_RST>,
 			 <&ethsys MT2701_ETHSYS_GMAC_RST>,
 			 <&ethsys MT2701_ETHSYS_PPE_RST>;
 		reset-names = "fe", "gmac", "ppe";
->>>>>>> bb176f67
 		power-domains = <&scpsys MT2701_POWER_DOMAIN_ETH>;
 		mediatek,ethsys = <&ethsys>;
 		mediatek,pctl = <&syscfg_pctl_a>;
